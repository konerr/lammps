--- conflicted
+++ resolved
@@ -79,14 +79,11 @@
       PROCEDURE :: get_natoms         => lmp_get_natoms
       PROCEDURE :: get_thermo         => lmp_get_thermo
       PROCEDURE :: extract_box        => lmp_extract_box
-<<<<<<< HEAD
-=======
       PROCEDURE :: reset_box          => lmp_reset_box
       PROCEDURE :: memory_usage       => lmp_memory_usage
       PROCEDURE :: get_mpi_comm       => lmp_get_mpi_comm
       PROCEDURE :: extract_setting    => lmp_extract_setting
 
->>>>>>> f442fc85
       PROCEDURE :: version            => lmp_version
   END TYPE lammps
 

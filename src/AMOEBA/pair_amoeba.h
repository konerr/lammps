--- conflicted
+++ resolved
@@ -53,14 +53,8 @@
   double memory_usage();
 
  protected:
-<<<<<<< HEAD
   int nmax;                // allocation for owned+ghost
-  int nlocalmax;           // allocation for just owned
   int cfstyle, crstyle;    // style of forward/reverse comm operations
-=======
-  int nmax;                     // allocation for owned+ghost
-  int cfstyle,crstyle;          // style of forward/reverse comm operations
->>>>>>> 429cd204
   int nualt;
   double electric;
   double rotate[3][3];    // rotation matrix

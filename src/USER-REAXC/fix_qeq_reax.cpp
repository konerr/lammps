--- conflicted
+++ resolved
@@ -130,10 +130,6 @@
   reaxc = (PairReaxC *) force->pair_match("^reax/c",0);
 
   s_hist = t_hist = nullptr;
-<<<<<<< HEAD
-  grow_arrays(atom->nmax);
-=======
->>>>>>> 6315b277
   atom->add_callback(0);
 }
 

// clang-format off
/* ----------------------------------------------------------------------
   LAMMPS - Large-scale Atomic/Molecular Massively Parallel Simulator
   https://www.lammps.org/, Sandia National Laboratories
   LAMMPS development team: developers@lammps.org

   Copyright (2003) Sandia Corporation.  Under the terms of Contract
   DE-AC04-94AL85000 with Sandia Corporation, the U.S. Government retains
   certain rights in this software.  This software is distributed under
   the GNU General Public License.

   See the README file in the top-level LAMMPS directory.
------------------------------------------------------------------------- */

#include "atom.h"
#include "atom_vec.h"
#include "style_atom.h"  // IWYU pragma: keep

#include "comm.h"
#include "compute.h"
#include "domain.h"
#include "error.h"
#include "fix.h"
#include "force.h"
#include "group.h"
#include "input.h"
#include "label_map.h"
#include "math_const.h"
#include "math_extra.h"
#include "memory.h"
#include "modify.h"
#include "molecule.h"
#include "neighbor.h"
#include "tokenizer.h"
#include "update.h"
#include "variable.h"

#include "library.h"

#include <algorithm>
#include <cstring>

#ifdef LMP_GPU
#include "fix_gpu.h"
#include <cmath>
#endif

using namespace LAMMPS_NS;
using namespace MathConst;

static constexpr int DELTA = 1;
static constexpr double EPSILON = 1.0e-6;

/* ----------------------------------------------------------------------
   one instance per AtomVec style in style_atom.h
------------------------------------------------------------------------- */

template <typename T> static AtomVec *avec_creator(LAMMPS *_lmp)
{
  return new T(_lmp);
}

/* ---------------------------------------------------------------------- */

/** \class LAMMPS_NS::Atom
 *  \brief Class to provide access to atom data

\verbatim embed:rst
The Atom class provides access to atom style related global settings and
per-atom data that is stored with atoms and migrates with them from
sub-domain to sub-domain as atoms move around.  This includes topology
data, which is stored with either one specific atom or all atoms involved
depending on the settings of the :doc:`newton command <newton>`.

The actual per-atom data is allocated and managed by one of the various
classes derived from the AtomVec class as determined by
the :doc:`atom_style command <atom_style>`.  The pointers in the Atom class
are updated by the AtomVec class as needed.
\endverbatim
 */

/** Atom class constructor
 *
 * This resets and initialized all kinds of settings,
 * parameters, and pointer variables for per-atom arrays.
 * This also initializes the factory for creating
 * instances of classes derived from the AtomVec base
 * class, which correspond to the selected atom style.
 *
 * \param  _lmp  pointer to the base LAMMPS class */

Atom::Atom(LAMMPS *_lmp) : Pointers(_lmp), atom_style(nullptr), avec(nullptr), avec_map(nullptr)
{
  natoms = 0;
  nlocal = nghost = nmax = 0;
  ntypes = 0;
  nellipsoids = nlines = ntris = nbodies = 0;
  nbondtypes = nangletypes = ndihedraltypes = nimpropertypes = 0;
  nbonds = nangles = ndihedrals = nimpropers = 0;

  firstgroupname = nullptr;
  sortfreq = 1000;
  nextsort = 0;
  userbinsize = 0.0;
  maxbin = maxnext = 0;
  binhead = nullptr;
  next = permute = nullptr;

  // --------------------------------------------------------------------
  // 1st customization section: customize by adding new per-atom variables

  tag = nullptr;
  type = mask = nullptr;
  image = nullptr;
  x = v = f = nullptr;

  // charged and dipolar particles

  q = nullptr;
  mu = nullptr;

  // finite-size particles

  omega = angmom = torque = nullptr;
  radius = rmass = nullptr;
  ellipsoid = line = tri = body = nullptr;
  quat = nullptr;
  temperature = nullptr;
  heatflow = nullptr;

  // molecular systems

  molecule = nullptr;
  molindex = molatom = nullptr;

  bond_per_atom =  extra_bond_per_atom = 0;
  num_bond = nullptr;
  bond_type = nullptr;
  bond_atom = nullptr;

  angle_per_atom = extra_angle_per_atom = 0;
  num_angle = nullptr;
  angle_type = nullptr;
  angle_atom1 = angle_atom2 = angle_atom3 = nullptr;

  dihedral_per_atom = extra_dihedral_per_atom = 0;
  num_dihedral = nullptr;
  dihedral_type = nullptr;
  dihedral_atom1 = dihedral_atom2 = dihedral_atom3 = dihedral_atom4 = nullptr;

  improper_per_atom = extra_improper_per_atom = 0;
  num_improper = nullptr;
  improper_type = nullptr;
  improper_atom1 = improper_atom2 = improper_atom3 = improper_atom4 = nullptr;

  maxspecial = 1;
  nspecial = nullptr;
  special = nullptr;

  // PERI package

  vfrac = s0 = nullptr;
  x0 = nullptr;

  // SPIN package

  sp = fm = fm_long = nullptr;

  // EFF and AWPMD packages

  spin = nullptr;
  eradius = ervel = erforce = nullptr;
  ervelforce = nullptr;
  cs = csforce = vforce = nullptr;
  etag = nullptr;

  // CG-DNA package

  id5p = nullptr;

  // DPD-REACT package

  uCond = uMech = uChem = uCG = uCGnew = nullptr;
  duChem = dpdTheta = nullptr;

  // MESO package

  cc = cc_flux = nullptr;
<<<<<<< HEAD
  edpd_temp = edpd_flux = edpd_cv = nullptr;
  emdpd_temp = emdpd_flux = emdpd_cv = nullptr;
  phi = nullptr;
  nw = nullptr;

  // MESONT package

  length = nullptr;
  buckling = nullptr;
  bond_nt = nullptr;
=======
  edpd_temp = edpd_flux = edpd_cv = vest_temp = nullptr;
>>>>>>> 88192758

  // MACHDYN package

  contact_radius = nullptr;
  smd_data_9 = nullptr;
  smd_stress = nullptr;
  eff_plastic_strain = nullptr;
  eff_plastic_strain_rate = nullptr;
  damage = nullptr;

  // SPH package

  rho = drho = esph = desph = cv = nullptr;
  vest = nullptr;

  // AMOEBA package

  maxspecial15 = 1;
  nspecial15 = nullptr;
  special15 = nullptr;

  // DIELECTRIC package

  area = ed = em = epsilon = curvature = q_scaled = nullptr;

  // end of customization section
  // --------------------------------------------------------------------

  // user-defined molecules

  nmolecule = 0;
  molecules = nullptr;

  // type labels

  lmap = nullptr;
  types_style = NUMERIC;

  // custom atom arrays

  nivector = ndvector = niarray = ndarray = 0;
  ivector = nullptr;
  dvector = nullptr;
  iarray = nullptr;
  darray = nullptr;
  icols = dcols = nullptr;
  ivname = dvname = ianame = daname = nullptr;
  ivghost = dvghost = iaghost = daghost = nullptr;

  // initialize atom style and array existence flags

  set_atomflag_defaults();

  // initialize peratom data structure

  peratom_create();

  // ntype-length arrays

  mass = nullptr;
  mass_setflag = nullptr;

  // callback lists & extra restart info

  nextra_grow = nextra_restart = nextra_border = 0;
  extra_grow = extra_restart = extra_border = nullptr;
  nextra_grow_max = nextra_restart_max = nextra_border_max = 0;
  nextra_store = 0;
  extra = nullptr;

  // default atom ID and mapping values

  tag_enable = 1;
  map_style = map_user = MAP_NONE;
  map_tag_max = -1;
  map_maxarray = map_nhash = map_nbucket = -1;

  max_same = 0;
  sametag = nullptr;
  map_array = nullptr;
  map_bucket = nullptr;
  map_hash = nullptr;

  unique_tags = nullptr;
  reset_image_flag[0] = reset_image_flag[1] = reset_image_flag[2] = false;

  avec_map = new AtomVecCreatorMap();

#define ATOM_CLASS
#define AtomStyle(key,Class) \
  (*avec_map)[#key] = &avec_creator<Class>;
#include "style_atom.h"  // IWYU pragma: keep
#undef AtomStyle
#undef ATOM_CLASS
}

/* ---------------------------------------------------------------------- */

Atom::~Atom()
{
  delete[] atom_style;
  delete avec;
  delete avec_map;

  delete[] firstgroupname;
  memory->destroy(binhead);
  memory->destroy(next);
  memory->destroy(permute);

  memory->destroy(tag);
  memory->destroy(type);
  memory->destroy(mask);
  memory->destroy(image);
  memory->destroy(x);
  memory->destroy(v);
  memory->destroy(f);

  // delete custom atom arrays

  for (int i = 0; i < nivector; i++) {
    delete[] ivname[i];
    memory->destroy(ivector[i]);
  }
  for (int i = 0; i < ndvector; i++) {
    delete[] dvname[i];
    if (dvector) // (needed for Kokkos)
      memory->destroy(dvector[i]);
  }
  for (int i = 0; i < niarray; i++) {
    delete[] ianame[i];
    memory->destroy(iarray[i]);
  }
  for (int i = 0; i < ndarray; i++) {
    delete[] daname[i];
    memory->destroy(darray[i]);
  }

  memory->sfree(ivname);
  memory->sfree(dvname);
  memory->sfree(ianame);
  memory->sfree(daname);
  memory->sfree(ivector);
  memory->sfree(dvector);
  memory->sfree(iarray);
  memory->sfree(darray);
  memory->sfree(icols);
  memory->sfree(dcols);
  memory->destroy(ivghost);
  memory->destroy(dvghost);
  memory->destroy(iaghost);
  memory->destroy(daghost);

  // delete user-defined molecules

  for (int i = 0; i < nmolecule; i++) delete molecules[i];
  memory->sfree(molecules);

  // delete label map

  delete lmap;

  // delete per-type arrays

  delete[] mass;
  delete[] mass_setflag;

  // delete extra arrays

  memory->destroy(extra_grow);
  memory->destroy(extra_restart);
  memory->destroy(extra_border);
  memory->destroy(extra);

  // delete mapping data structures

  Atom::map_delete();

  delete unique_tags;
}

/* ----------------------------------------------------------------------
   copy modify settings from old Atom class to current Atom class
------------------------------------------------------------------------- */

void Atom::settings(Atom *old)
{
  tag_enable = old->tag_enable;
  map_user = old->map_user;
  map_style = old->map_style;
  sortfreq = old->sortfreq;
  userbinsize = old->userbinsize;
  if (old->firstgroupname)
    firstgroupname = utils::strdup(old->firstgroupname);
}

/* ----------------------------------------------------------------------
   one-time creation of peratom data structure
------------------------------------------------------------------------- */

void Atom::peratom_create()
{
  peratom.clear();

  // --------------------------------------------------------------------
  // 2nd customization section: add peratom variables here, order does not matter
  // register tagint & imageint variables as INT or BIGINT

  int tagintsize = INT;
  if (sizeof(tagint) == 8) tagintsize = BIGINT;
  int imageintsize = INT;
  if (sizeof(imageint) == 8) imageintsize = BIGINT;

  add_peratom("id",&tag,tagintsize,0);
  add_peratom("type",&type,INT,0);
  add_peratom("mask",&mask,INT,0);
  add_peratom("image",&image,imageintsize,0);

  add_peratom("x",&x,DOUBLE,3);
  add_peratom("v",&v,DOUBLE,3);
  add_peratom("f",&f,DOUBLE,3,1);      // set per-thread flag

  add_peratom("rmass",&rmass,DOUBLE,0);
  add_peratom("q",&q,DOUBLE,0);
  add_peratom("mu",&mu,DOUBLE,4);
  add_peratom("mu3",&mu,DOUBLE,3);     // just first 3 values of mu[4]

  // finite size particles

  add_peratom("radius",&radius,DOUBLE,0);
  add_peratom("omega",&omega,DOUBLE,3);
  add_peratom("torque",&torque,DOUBLE,3,1);    // set per-thread flag
  add_peratom("angmom",&angmom,DOUBLE,3);

  add_peratom("ellipsoid",&ellipsoid,INT,0);
  add_peratom("line",&line,INT,0);
  add_peratom("tri",&tri,INT,0);
  add_peratom("body",&body,INT,0);

  add_peratom("temperature",&temperature,DOUBLE,0);
  add_peratom("heatflow",&heatflow,DOUBLE,0);

  // BPM package

  add_peratom("quat",&quat,DOUBLE,4);

  // MOLECULE package

  add_peratom("molecule",&molecule,tagintsize,0);
  add_peratom("molindex",&molindex,INT,0);
  add_peratom("molatom",&molatom,INT,0);

  add_peratom("nspecial",&nspecial,INT,3);
  add_peratom_vary("special",&special,tagintsize,&maxspecial,&nspecial,3);

  add_peratom("num_bond",&num_bond,INT,0);
  add_peratom_vary("bond_type",&bond_type,INT,&bond_per_atom,&num_bond);
  add_peratom_vary("bond_atom",&bond_atom,tagintsize,&bond_per_atom,&num_bond);

  add_peratom("num_angle",&num_angle,INT,0);
  add_peratom_vary("angle_type",&angle_type,INT,&angle_per_atom,&num_angle);
  add_peratom_vary("angle_atom1",&angle_atom1,tagintsize,
                   &angle_per_atom,&num_angle);
  add_peratom_vary("angle_atom2",&angle_atom2,tagintsize,
                   &angle_per_atom,&num_angle);
  add_peratom_vary("angle_atom3",&angle_atom3,tagintsize,
                   &angle_per_atom,&num_angle);

  add_peratom("num_dihedral",&num_dihedral,INT,0);
  add_peratom_vary("dihedral_type",&dihedral_type,INT,
                   &dihedral_per_atom,&num_dihedral);
  add_peratom_vary("dihedral_atom1",&dihedral_atom1,tagintsize,
                   &dihedral_per_atom,&num_dihedral);
  add_peratom_vary("dihedral_atom2",&dihedral_atom2,tagintsize,
                   &dihedral_per_atom,&num_dihedral);
  add_peratom_vary("dihedral_atom3",&dihedral_atom3,tagintsize,
                   &dihedral_per_atom,&num_dihedral);
  add_peratom_vary("dihedral_atom4",&dihedral_atom4,tagintsize,
                   &dihedral_per_atom,&num_dihedral);

  add_peratom("num_improper",&num_improper,INT,0);
  add_peratom_vary("improper_type",&improper_type,INT,
                   &improper_per_atom,&num_improper);
  add_peratom_vary("improper_atom1",&improper_atom1,tagintsize,
                   &improper_per_atom,&num_improper);
  add_peratom_vary("improper_atom2",&improper_atom2,tagintsize,
                   &improper_per_atom,&num_improper);
  add_peratom_vary("improper_atom3",&improper_atom3,tagintsize,
                   &improper_per_atom,&num_improper);
  add_peratom_vary("improper_atom4",&improper_atom4,tagintsize,
                   &improper_per_atom,&num_improper);

  // PERI package

  add_peratom("vfrac",&vfrac,DOUBLE,0);
  add_peratom("s0",&s0,DOUBLE,0);
  add_peratom("x0",&x0,DOUBLE,3);

  // SPIN package

  add_peratom("sp",&sp,DOUBLE,4);
  add_peratom("fm",&fm,DOUBLE,3,1);
  add_peratom("fm_long",&fm_long,DOUBLE,3,1);

  // EFF package

  add_peratom("espin",&spin,INT,0);
  add_peratom("eradius",&eradius,DOUBLE,0);
  add_peratom("ervel",&ervel,DOUBLE,0);
  add_peratom("erforce",&erforce,DOUBLE,0,1);     // set per-thread flag

  // AWPMD package

  add_peratom("cs",&cs,DOUBLE,2);
  add_peratom("csforce",&csforce,DOUBLE,2);
  add_peratom("vforce",&vforce,DOUBLE,3);
  add_peratom("ervelforce",&ervelforce,DOUBLE,0);
  add_peratom("etag",&etag,INT,0);

  // CG-DNA package

  add_peratom("id5p",&id5p,tagintsize,0);

  // DPD-REACT package

  add_peratom("dpdTheta",&dpdTheta,DOUBLE,0);
  add_peratom("uCond",&uCond,DOUBLE,0);
  add_peratom("uMech",&uMech,DOUBLE,0);
  add_peratom("uChem",&uChem,DOUBLE,0);
  add_peratom("uCG",&uCG,DOUBLE,0);
  add_peratom("uCGnew",&uCGnew,DOUBLE,0);
  add_peratom("duChem",&duChem,DOUBLE,0);

  // MESO package

  add_peratom("edpd_cv",&edpd_cv,DOUBLE,0);
  add_peratom("edpd_temp",&edpd_temp,DOUBLE,0);
  add_peratom("vest_temp",&vest_temp,DOUBLE,0);
  add_peratom("edpd_flux",&edpd_flux,DOUBLE,0,1);     // set per-thread flag
  add_peratom("emdpd_cv",&emdpd_cv,DOUBLE,0);
  add_peratom("emdpd_temp",&emdpd_temp,DOUBLE,0);
  add_peratom("emdpd_flux",&emdpd_flux,DOUBLE,0,1);     // set per-thread flag
  add_peratom("phi",&phi,DOUBLE,0);
  add_peratom("nw",&nw,DOUBLE,3);
  add_peratom("cc",&cc,DOUBLE,1);
  add_peratom("cc_flux",&cc_flux,DOUBLE,1,1);         // set per-thread flag

  // SPH package

  add_peratom("rho",&rho,DOUBLE,0);
  add_peratom("drho",&drho,DOUBLE,0,1);               // set per-thread flag
  add_peratom("esph",&esph,DOUBLE,0);
  add_peratom("desph",&desph,DOUBLE,0,1);             // set per-thread flag
  add_peratom("vest",&vest,DOUBLE,3);
  add_peratom("cv",&cv,DOUBLE,0);

  // MACHDYN package

  add_peratom("contact_radius",&contact_radius,DOUBLE,0);
  add_peratom("smd_data_9",&smd_data_9,DOUBLE,1);
  add_peratom("smd_stress",&smd_stress,DOUBLE,1);
  add_peratom("eff_plastic_strain",&eff_plastic_strain,DOUBLE,0);
  add_peratom("eff_plastic_strain_rate",&eff_plastic_strain_rate,DOUBLE,0);
  add_peratom("damage",&damage,DOUBLE,0);

  // AMOEBA package

  add_peratom("nspecial15",&nspecial15,INT,0);
  add_peratom_vary("special15",&special15,tagintsize,&maxspecial15,&nspecial15,0);

  // DIELECTRIC package

  add_peratom("area",&area,DOUBLE,0);
  add_peratom("ed",&ed,DOUBLE,0);
  add_peratom("em",&em,DOUBLE,0);
  add_peratom("epsilon",&epsilon,DOUBLE,0);
  add_peratom("curvature",&curvature,DOUBLE,0);
  add_peratom("q_scaled",&q_scaled,DOUBLE,0);

  // end of customization section
  // --------------------------------------------------------------------
}

/* ----------------------------------------------------------------------
   add info for a single per-atom vector/array to PerAtom data struct
   cols = 0: per-atom vector
   cols = N: static per-atom array with N columns
   use add_peratom_vary() when column count varies per atom
------------------------------------------------------------------------- */

void Atom::add_peratom(const std::string &name, void *address,
                       int datatype, int cols, int threadflag)
{
  PerAtom item = {name, address, nullptr, nullptr, datatype, cols, 0, threadflag};
  peratom.push_back(item);
}

/* ----------------------------------------------------------------------
   change the column count of an existing peratom array entry
   allows atom_style to specify column count as an argument
   see atom_style tdpd as an example
------------------------------------------------------------------------- */

void Atom::add_peratom_change_columns(const std::string &name, int cols)
{
  auto match = std::find_if(peratom.begin(), peratom.end(),
                            [&name] (const PerAtom &p) { return p.name == name; });

  if (match != peratom.end()) (*match).cols = cols;
  else error->all(FLERR,"Could not find per-atom array name {} for column change", name);
}

/* ----------------------------------------------------------------------
   add info for a single per-atom array to PerAtom data struct
   cols = address of int variable with max columns per atom
   for collength = 0:
     length = address of peratom vector with column count per atom
     e.g. num_bond
   for collength = N:
     length = address of peratom array with column count per atom
     collength = index of column (1 to N) in peratom array with count
     e.g. nspecial
------------------------------------------------------------------------- */

void Atom::add_peratom_vary(const std::string &name, void *address,
                            int datatype, int *cols, void *length, int collength)
{
  PerAtom item = {name, address, length, cols, datatype, -1, collength, 0};
  peratom.push_back(item);
}

/* ----------------------------------------------------------------------
   add info for a single per-atom array to PerAtom data struct
------------------------------------------------------------------------- */

void Atom::set_atomflag_defaults()
{
  // --------------------------------------------------------------------
  // 3rd customization section: customize by adding new flag
  // identical list as 2nd customization in atom.h

  labelmapflag = 0;
  ellipsoid_flag = line_flag = tri_flag = body_flag = 0;
  quat_flag = 0;
  peri_flag = electron_flag = 0;
  wavepacket_flag = sph_flag = 0;
  molecule_flag = molindex_flag = molatom_flag = 0;
  q_flag = mu_flag = 0;
  rmass_flag = radius_flag = omega_flag = torque_flag = angmom_flag = 0;
  temperature_flag = heatflow_flag = 0;
  vfrac_flag = spin_flag = eradius_flag = ervel_flag = erforce_flag = 0;
  cs_flag = csforce_flag = vforce_flag = ervelforce_flag = etag_flag = 0;
  rho_flag = esph_flag = cv_flag = vest_flag = 0;
  dpd_flag = edpd_flag = tdpd_flag = emdpd_flag = 0;
  sp_flag = 0;
  x0_flag = 0;
  smd_flag = damage_flag = 0;
  mesont_flag = 0;
  contact_radius_flag = smd_data_9_flag = smd_stress_flag = 0;
  eff_plastic_strain_flag = eff_plastic_strain_rate_flag = 0;
  nspecial15_flag = 0;

  pdscale = 1.0;
}

/* ----------------------------------------------------------------------
   create an AtomVec style
   called from lammps.cpp, input script, restart file, replicate
------------------------------------------------------------------------- */

void Atom::create_avec(const std::string &style, int narg, char **arg, int trysuffix)
{
  delete[] atom_style;
  if (avec) delete avec;
  atom_style = nullptr;
  avec = nullptr;

  // unset atom style and array existence flags
  // may have been set by old avec

  set_atomflag_defaults();

  // create instance of AtomVec
  // use grow() to initialize atom-based arrays to length 1
  //   so that x[0][0] can always be referenced even if proc has no atoms

  int sflag;
  avec = new_avec(style,trysuffix,sflag);
  avec->store_args(narg,arg);
  avec->process_args(narg,arg);
  avec->grow(1);

  if (sflag) {
    std::string estyle = style + "/";
    if (sflag == 1) estyle += lmp->suffix;
    else if (sflag == 2) estyle += lmp->suffix2;
    else if (sflag == 3) estyle += lmp->non_pair_suffix();
    atom_style = utils::strdup(estyle);
  } else {
    atom_style = utils::strdup(style);
  }

  // if molecular system:
  // atom IDs must be defined
  // force atom map to be created
  // map style will be reset to array vs hash to by map_init()

  molecular = avec->molecular;
  if ((molecular != Atom::ATOMIC) && (tag_enable == 0))
    error->all(FLERR,"Atom IDs must be used for molecular systems");
  if (molecular != Atom::ATOMIC) map_style = MAP_YES;
}

/* ----------------------------------------------------------------------
   generate an AtomVec class, first with suffix appended
------------------------------------------------------------------------- */

AtomVec *Atom::new_avec(const std::string &style, int trysuffix, int &sflag)
{
  if (trysuffix && lmp->suffix_enable) {
    if (lmp->non_pair_suffix()) {
      sflag = 1 + 2*lmp->pair_only_flag;
      std::string estyle = style + "/" + lmp->non_pair_suffix();
      if (avec_map->find(estyle) != avec_map->end()) {
        AtomVecCreator &avec_creator = (*avec_map)[estyle];
        return avec_creator(lmp);
      }
    }

    if (lmp->suffix2) {
      sflag = 2;
      std::string estyle = style + "/" + lmp->suffix2;
      if (avec_map->find(estyle) != avec_map->end()) {
        AtomVecCreator &avec_creator = (*avec_map)[estyle];
        return avec_creator(lmp);
      }
    }
  }

  sflag = 0;
  if (avec_map->find(style) != avec_map->end()) {
    AtomVecCreator &avec_creator = (*avec_map)[style];
    return avec_creator(lmp);
  }

  error->all(FLERR,utils::check_packages_for_style("atom",style,lmp));
  return nullptr;
}

/* ---------------------------------------------------------------------- */

void Atom::init()
{
  // delete extra array since it doesn't persist past first run

  if (nextra_store) {
    memory->destroy(extra);
    extra = nullptr;
    nextra_store = 0;
  }

  // check arrays that are atom type in length

  check_mass(FLERR);

  // setup of firstgroup

  if (firstgroupname) {
    firstgroup = group->find(firstgroupname);
    if (firstgroup < 0)
      error->all(FLERR,"Could not find atom_modify first group ID {}", firstgroupname);
  } else firstgroup = -1;

  // init AtomVec

  avec->init();
}

/* ---------------------------------------------------------------------- */

void Atom::setup()
{
  // setup bins for sorting
  // cannot do this in init() because uses neighbor cutoff

  if (sortfreq > 0) setup_sort_bins();
}

/* ---------------------------------------------------------------------- */

std::string Atom::get_style()
{
  std::string retval = atom_style;
  if (retval == "hybrid") {
    auto avec_hybrid = dynamic_cast<AtomVecHybrid *>(avec);
    if (avec_hybrid) {
      for (int i = 0; i < avec_hybrid->nstyles; i++) {
        retval += ' ';
        retval += avec_hybrid->keywords[i];
      }
    }
  }
  return retval;
}

/* ----------------------------------------------------------------------
   return ptr to AtomVec class if matches style or to matching hybrid sub-class
   return nullptr if no match
------------------------------------------------------------------------- */

AtomVec *Atom::style_match(const char *style)
{
  if (strcmp(atom_style,style) == 0) return avec;
  else if (strcmp(atom_style,"hybrid") == 0) {
    auto avec_hybrid = dynamic_cast<AtomVecHybrid *>(avec);
    for (int i = 0; i < avec_hybrid->nstyles; i++)
      if (strcmp(avec_hybrid->keywords[i],style) == 0)
        return avec_hybrid->styles[i];
  }
  return nullptr;
}

/* ----------------------------------------------------------------------
   modify parameters of the atom style
   some options can only be invoked before simulation box is defined
   first and sort options cannot be used together
------------------------------------------------------------------------- */

void Atom::modify_params(int narg, char **arg)
{
  if (narg == 0) utils::missing_cmd_args(FLERR, "atom_modify", error);

  int iarg = 0;
  while (iarg < narg) {
    if (strcmp(arg[iarg],"id") == 0) {
      if (iarg+2 > narg) utils::missing_cmd_args(FLERR, "atom_modify id", error);
      if (domain->box_exist)
        error->all(FLERR,"Atom_modify id command after simulation box is defined");
      tag_enable = utils::logical(FLERR,arg[iarg+1],false,lmp);
      iarg += 2;
    } else if (strcmp(arg[iarg],"map") == 0) {
      if (iarg+2 > narg) utils::missing_cmd_args(FLERR, "atom_modify map", error);
      if (domain->box_exist)
        error->all(FLERR,"Atom_modify map command after simulation box is defined");
      if (strcmp(arg[iarg+1],"array") == 0) map_user = MAP_ARRAY;
      else if (strcmp(arg[iarg+1],"hash") == 0) map_user = MAP_HASH;
      else if (strcmp(arg[iarg+1],"yes") == 0) map_user = MAP_YES;
      else error->all(FLERR,"Illegal atom_modify map command argument {}", arg[iarg+1]);
      map_style = map_user;
      iarg += 2;
    } else if (strcmp(arg[iarg],"first") == 0) {
      if (iarg+2 > narg) utils::missing_cmd_args(FLERR, "atom_modify first", error);
      if (strcmp(arg[iarg+1],"all") == 0) {
        delete[] firstgroupname;
        firstgroupname = nullptr;
      } else {
        firstgroupname = utils::strdup(arg[iarg+1]);
        sortfreq = 0;
      }
      iarg += 2;
    } else if (strcmp(arg[iarg],"sort") == 0) {
      if (iarg+3 > narg) utils::missing_cmd_args(FLERR, "atom_modify sort", error);
      sortfreq = utils::inumeric(FLERR,arg[iarg+1],false,lmp);
      userbinsize = utils::numeric(FLERR,arg[iarg+2],false,lmp);
      if (sortfreq < 0) error->all(FLERR,"Illegal atom_modify sort frequency {}", sortfreq);
      if (userbinsize < 0.0) error->all(FLERR,"Illegal atom_modify sort bin size {}", userbinsize);
      if ((sortfreq >= 0) && firstgroupname)
        error->all(FLERR,"Atom_modify sort and first options cannot be used together");
      iarg += 3;
    } else error->all(FLERR,"Illegal atom_modify command argument: {}", arg[iarg]);
  }
}

/* ----------------------------------------------------------------------
   check that atom IDs are valid
   error if any atom ID < 0 or atom ID = MAXTAGINT
   if any atom ID > 0, error if any atom ID == 0
   if any atom ID > 0, error if tag_enable = 0
   if all atom IDs = 0, tag_enable must be 0
   if max atom IDs < natoms, must be duplicates
   OK if max atom IDs > natoms
   NOTE: not fully checking that atom IDs are unique
------------------------------------------------------------------------- */

void Atom::tag_check()
{
  tagint min = MAXTAGINT;
  tagint max = 0;

  for (int i = 0; i < nlocal; i++) {
    min = MIN(min,tag[i]);
    max = MAX(max,tag[i]);
  }

  tagint minall,maxall;
  MPI_Allreduce(&min,&minall,1,MPI_LMP_TAGINT,MPI_MIN,world);
  MPI_Allreduce(&max,&maxall,1,MPI_LMP_TAGINT,MPI_MAX,world);

  if (minall < 0) error->all(FLERR,"One or more Atom IDs are negative");
  if (maxall >= MAXTAGINT) error->all(FLERR,"One or more atom IDs are too big");
  if (maxall > 0 && minall == 0)
    error->all(FLERR,"One or more atom IDs are zero");
  if (maxall > 0 && tag_enable == 0)
    error->all(FLERR,"Non-zero atom IDs with atom_modify id = no");
  if (maxall == 0 && natoms && tag_enable)
    error->all(FLERR,"All atom IDs = 0 but atom_modify id = yes");
  if (tag_enable && maxall < natoms)
    error->all(FLERR,"Duplicate atom IDs exist");
}

/* ----------------------------------------------------------------------
   add unique tags to any atoms with tag = 0
   new tags are grouped by proc and start after max current tag
   called after creating new atoms
   error if new tags will exceed MAXTAGINT
------------------------------------------------------------------------- */

void Atom::tag_extend()
{
  // maxtag_all = max tag for all atoms

  tagint maxtag = 0;
  for (int i = 0; i < nlocal; i++) maxtag = MAX(maxtag,tag[i]);
  tagint maxtag_all;
  MPI_Allreduce(&maxtag,&maxtag_all,1,MPI_LMP_TAGINT,MPI_MAX,world);

  // DEBUG: useful for generating 64-bit IDs even for small systems
  // use only when LAMMPS is compiled with BIGBIG

  //maxtag_all += 1000000000000;

  // notag = # of atoms I own with no tag (tag = 0)
  // notag_sum = # of total atoms on procs <= me with no tag

  bigint notag = 0;
  for (int i = 0; i < nlocal; i++) if (tag[i] == 0) notag++;

  bigint notag_total;
  MPI_Allreduce(&notag,&notag_total,1,MPI_LMP_BIGINT,MPI_SUM,world);
  if (notag_total >= MAXTAGINT)
    error->all(FLERR,"New atom IDs exceed maximum allowed ID {}", MAXTAGINT);

  bigint notag_sum;
  MPI_Scan(&notag,&notag_sum,1,MPI_LMP_BIGINT,MPI_SUM,world);

  // itag = 1st new tag that my untagged atoms should use

  tagint itag = maxtag_all + notag_sum - notag + 1;
  for (int i = 0; i < nlocal; i++) if (tag[i] == 0) tag[i] = itag++;
}

/* ----------------------------------------------------------------------
   check that atom IDs span range from 1 to Natoms inclusive
   return 0 if mintag != 1 or maxtag != Natoms
   return 1 if OK
   doesn't actually check if all tag values are used
------------------------------------------------------------------------- */

int Atom::tag_consecutive()
{
  tagint idmin = MAXTAGINT;
  tagint idmax = 0;

  for (int i = 0; i < nlocal; i++) {
    idmin = MIN(idmin,tag[i]);
    idmax = MAX(idmax,tag[i]);
  }
  tagint idminall,idmaxall;
  MPI_Allreduce(&idmin,&idminall,1,MPI_LMP_TAGINT,MPI_MIN,world);
  MPI_Allreduce(&idmax,&idmaxall,1,MPI_LMP_TAGINT,MPI_MAX,world);

  if (idminall != 1 || idmaxall != natoms) return 0;
  return 1;
}

/* ----------------------------------------------------------------------
   check that bonus data settings are valid
   error if number of atoms with ellipsoid/line/tri/body flags
   are consistent with global setting.
------------------------------------------------------------------------- */

void Atom::bonus_check()
{
  bigint local_ellipsoids = 0, local_lines = 0, local_tris = 0;
  bigint local_bodies = 0, num_global;

  for (int i = 0; i < nlocal; ++i) {
    if (ellipsoid && (ellipsoid[i] >= 0)) ++local_ellipsoids;
    if (line && (line[i] >= 0)) ++local_lines;
    if (tri && (tri[i] >= 0)) ++local_tris;
    if (body && (body[i] >= 0)) ++local_bodies;
  }

  MPI_Allreduce(&local_ellipsoids,&num_global,1,MPI_LMP_BIGINT,MPI_SUM,world);
  if (nellipsoids != num_global)
    error->all(FLERR,"Inconsistent 'ellipsoids' header value and number of "
               "atoms with enabled ellipsoid flags");

  MPI_Allreduce(&local_lines,&num_global,1,MPI_LMP_BIGINT,MPI_SUM,world);
  if (nlines != num_global)
    error->all(FLERR,"Inconsistent 'lines' header value and number of "
               "atoms with enabled line flags");

  MPI_Allreduce(&local_tris,&num_global,1,MPI_LMP_BIGINT,MPI_SUM,world);
  if (ntris != num_global)
    error->all(FLERR,"Inconsistent 'tris' header value and number of "
               "atoms with enabled tri flags");

  MPI_Allreduce(&local_bodies,&num_global,1,MPI_LMP_BIGINT,MPI_SUM,world);
  if (nbodies != num_global)
    error->all(FLERR,"Inconsistent 'bodies' header value and number of "
               "atoms with enabled body flags");
}

/* ----------------------------------------------------------------------
   deallocate molecular topology arrays
   done before realloc with (possibly) new 2nd dimension set to
     correctly initialized per-atom values, e.g. bond_per_atom
   needs to be called whenever 2nd dimensions are changed
     and these arrays are already pre-allocated,
     e.g. due to grow(1) in create_avec()
------------------------------------------------------------------------- */

void Atom::deallocate_topology()
{
  memory->destroy(atom->bond_type);
  memory->destroy(atom->bond_atom);
  atom->bond_type = nullptr;
  atom->bond_atom = nullptr;

  memory->destroy(atom->angle_type);
  memory->destroy(atom->angle_atom1);
  memory->destroy(atom->angle_atom2);
  memory->destroy(atom->angle_atom3);
  atom->angle_type = nullptr;
  atom->angle_atom1 = atom->angle_atom2 = atom->angle_atom3 = nullptr;

  memory->destroy(atom->dihedral_type);
  memory->destroy(atom->dihedral_atom1);
  memory->destroy(atom->dihedral_atom2);
  memory->destroy(atom->dihedral_atom3);
  memory->destroy(atom->dihedral_atom4);
  atom->dihedral_type = nullptr;
  atom->dihedral_atom1 = atom->dihedral_atom2 =
    atom->dihedral_atom3 = atom->dihedral_atom4 = nullptr;

  memory->destroy(atom->improper_type);
  memory->destroy(atom->improper_atom1);
  memory->destroy(atom->improper_atom2);
  memory->destroy(atom->improper_atom3);
  memory->destroy(atom->improper_atom4);
  atom->improper_type = nullptr;
  atom->improper_atom1 = atom->improper_atom2 =
    atom->improper_atom3 = atom->improper_atom4 = nullptr;
}

/* ----------------------------------------------------------------------
   unpack N lines from Atom section of data file
   call style-specific routine to parse line
------------------------------------------------------------------------- */

void Atom::data_atoms(int n, char *buf, tagint id_offset, tagint mol_offset,
                      int type_offset, int shiftflag, double *shift,
                      int labelflag, int *ilabel)
{
  int xptr,iptr;
  imageint imagedata;
  double xdata[3],lamda[3];
  double *coord;
  char *next;
  std::string typestr;
  auto location = "Atoms section of data file";

  // use the first line to detect and validate the number of words/tokens per line
  next = strchr(buf,'\n');
  if (!next) error->all(FLERR, "Missing data in {}", location);
  *next = '\0';
  auto values = Tokenizer(buf).as_vector();
  int nwords = values.size();
  for (std::size_t i = 0; i < values.size(); ++i) {
    if (utils::strmatch(values[i], "^#")) {
      nwords = i;
      break;
    }
  }

  if ((nwords != avec->size_data_atom) && (nwords != avec->size_data_atom + 3))
    error->all(FLERR,"Incorrect format in {}: {}", location, utils::trim(buf));

  *next = '\n';
  // set bounds for my proc
  // if periodic and I am lo/hi proc, adjust bounds by EPSILON
  // ensures all data atoms will be owned even with round-off

  int triclinic = domain->triclinic;

  double epsilon[3];
  if (triclinic) epsilon[0] = epsilon[1] = epsilon[2] = EPSILON;
  else {
    epsilon[0] = domain->prd[0] * EPSILON;
    epsilon[1] = domain->prd[1] * EPSILON;
    epsilon[2] = domain->prd[2] * EPSILON;
  }

  double sublo[3],subhi[3];
  if (triclinic == 0) {
    sublo[0] = domain->sublo[0]; subhi[0] = domain->subhi[0];
    sublo[1] = domain->sublo[1]; subhi[1] = domain->subhi[1];
    sublo[2] = domain->sublo[2]; subhi[2] = domain->subhi[2];
  } else {
    sublo[0] = domain->sublo_lamda[0]; subhi[0] = domain->subhi_lamda[0];
    sublo[1] = domain->sublo_lamda[1]; subhi[1] = domain->subhi_lamda[1];
    sublo[2] = domain->sublo_lamda[2]; subhi[2] = domain->subhi_lamda[2];
  }

  if (comm->layout != Comm::LAYOUT_TILED) {
    if (domain->xperiodic) {
      if (comm->myloc[0] == 0) sublo[0] -= epsilon[0];
      if (comm->myloc[0] == comm->procgrid[0]-1) subhi[0] += epsilon[0];
    }
    if (domain->yperiodic) {
      if (comm->myloc[1] == 0) sublo[1] -= epsilon[1];
      if (comm->myloc[1] == comm->procgrid[1]-1) subhi[1] += epsilon[1];
    }
    if (domain->zperiodic) {
      if (comm->myloc[2] == 0) sublo[2] -= epsilon[2];
      if (comm->myloc[2] == comm->procgrid[2]-1) subhi[2] += epsilon[2];
    }

  } else {
    if (domain->xperiodic) {
      if (comm->mysplit[0][0] == 0.0) sublo[0] -= epsilon[0];
      if (comm->mysplit[0][1] == 1.0) subhi[0] += epsilon[0];
    }
    if (domain->yperiodic) {
      if (comm->mysplit[1][0] == 0.0) sublo[1] -= epsilon[1];
      if (comm->mysplit[1][1] == 1.0) subhi[1] += epsilon[1];
    }
    if (domain->zperiodic) {
      if (comm->mysplit[2][0] == 0.0) sublo[2] -= epsilon[2];
      if (comm->mysplit[2][1] == 1.0) subhi[2] += epsilon[2];
    }
  }

  // xptr = which word in line starts xyz coords
  // iptr = which word in line starts ix,iy,iz image flags

  xptr = avec->xcol_data - 1;
  int imageflag = 0;
  if (nwords > avec->size_data_atom) imageflag = 1;
  if (imageflag) iptr = nwords - 3;

  // loop over lines of atom data
  // tokenize the line into values
  // extract xyz coords and image flags
  // remap atom into simulation box
  // if atom is in my sub-domain, unpack its values

  for (int i = 0; i < n; i++) {
    next = strchr(buf,'\n');
    if (!next) error->all(FLERR, "Missing data in {}", location);
    *next = '\0';
    auto values = Tokenizer(buf).as_vector();
    int nvalues = values.size();
    if ((nvalues == 0) || (utils::strmatch(values[0],"^#.*")))  {
      // skip over empty or comment lines
    } else if ((nvalues < nwords) ||
               ((nvalues > nwords) && (!utils::strmatch(values[nwords],"^#")))) {
      error->all(FLERR, "Incorrect format in {}: {}", location, utils::trim(buf));
    } else {
      int imx = 0, imy = 0, imz = 0;
      if (imageflag) {
        imx = utils::inumeric(FLERR,values[iptr],false,lmp);
        imy = utils::inumeric(FLERR,values[iptr+1],false,lmp);
        imz = utils::inumeric(FLERR,values[iptr+2],false,lmp);
        if ((domain->dimension == 2) && (imz != 0))
          error->all(FLERR,"Z-direction image flag must be 0 for 2d-systems");
        if ((!domain->xperiodic) && (imx != 0)) { reset_image_flag[0] = true; imx = 0; }
        if ((!domain->yperiodic) && (imy != 0)) { reset_image_flag[1] = true; imy = 0; }
        if ((!domain->zperiodic) && (imz != 0)) { reset_image_flag[2] = true; imz = 0; }
      }
      imagedata = ((imageint) (imx + IMGMAX) & IMGMASK) |
        (((imageint) (imy + IMGMAX) & IMGMASK) << IMGBITS) |
        (((imageint) (imz + IMGMAX) & IMGMASK) << IMG2BITS);

      xdata[0] = utils::numeric(FLERR,values[xptr],false,lmp);
      xdata[1] = utils::numeric(FLERR,values[xptr+1],false,lmp);
      xdata[2] = utils::numeric(FLERR,values[xptr+2],false,lmp);
      if (shiftflag) {
        xdata[0] += shift[0];
        xdata[1] += shift[1];
        xdata[2] += shift[2];
      }

      domain->remap(xdata,imagedata);
      if (triclinic) {
        domain->x2lamda(xdata,lamda);
        coord = lamda;
      } else coord = xdata;

      if (coord[0] >= sublo[0] && coord[0] < subhi[0] &&
          coord[1] >= sublo[1] && coord[1] < subhi[1] &&
          coord[2] >= sublo[2] && coord[2] < subhi[2]) {
        avec->data_atom(xdata,imagedata,values,typestr);
        typestr = utils::utf8_subst(typestr);
        if (id_offset) tag[nlocal-1] += id_offset;
        if (mol_offset) molecule[nlocal-1] += mol_offset;

        switch (utils::is_type(typestr)) {
          case 0: {    // numeric
            int itype = utils::inumeric(FLERR, typestr, true, lmp) + type_offset;
            if ((itype < 1) || (itype > ntypes))
              error->one(FLERR, "Invalid atom type {} in {}: {}", itype, location,
                         utils::trim(buf));
            type[nlocal - 1] = itype;
            if (labelflag) type[nlocal - 1] = ilabel[itype - 1];
            break;
          }
          case 1: {    // type label
            if (!labelmapflag)
              error->one(FLERR, "Invalid line in {}: {}", location, utils::trim(buf));
            type[nlocal - 1] = lmap->find(typestr, Atom::ATOM);
            if (type[nlocal - 1] == -1)
              error->one(FLERR, "Invalid line in {}: {}", location, utils::trim(buf));
            break;
          }
          default:    // invalid
            error->one(FLERR, "Invalid line in {}: {}", location, utils::trim(buf));
            break;
        }

        if (type[nlocal-1] <= 0 || type[nlocal-1] > ntypes)
          error->one(FLERR,"Invalid atom type {} in {}", location, typestr);
      }
    }
    buf = next + 1;
  }
}

/* ----------------------------------------------------------------------
   unpack N lines from Velocity section of data file
   check that atom IDs are > 0 and <= map_tag_max
   call style-specific routine to parse line
------------------------------------------------------------------------- */

void Atom::data_vels(int n, char *buf, tagint id_offset)
{
  int m;
  char *next;

  // loop over lines of atom velocities
  // tokenize the line into values
  // if I own atom tag, unpack its values

  for (int i = 0; i < n; i++) {
    next = strchr(buf,'\n');
    if (!next) error->all(FLERR, "Missing data in Velocities section of data file");
    *next = '\0';
    auto values = Tokenizer(utils::trim_comment(buf)).as_vector();
    if (values.size() == 0) {
      // skip over empty or comment lines
    } else if ((int)values.size() != avec->size_data_vel) {
      error->all(FLERR, "Incorrect velocity format in data file: {}", utils::trim(buf));
    } else {
      tagint tagdata = utils::tnumeric(FLERR,values[0],false,lmp) + id_offset;
      if (tagdata <= 0 || tagdata > map_tag_max)
        error->one(FLERR,"Invalid atom ID {} in Velocities section of data file: {}", tagdata, buf);
      if ((m = map(tagdata)) >= 0) avec->data_vel(m,values);
    }
    buf = next + 1;
  }
}

/* ----------------------------------------------------------------------
   process N bonds read into buf from data files
   if count is non-nullptr, just count bonds per atom
   else store them with atoms
   check that atom IDs are > 0 and <= map_tag_max
------------------------------------------------------------------------- */

void Atom::data_bonds(int n, char *buf, int *count, tagint id_offset,
                      int type_offset, int labelflag, int *ilabel)
{
  int m,itype;
  tagint atom1,atom2;
  char *next;
  std::string typestr;
  int newton_bond = force->newton_bond;
  auto location = "Bonds section of data file";

  for (int i = 0; i < n; i++) {
    next = strchr(buf,'\n');
    if (!next) error->all(FLERR, "Missing data in {}", location);
    *next = '\0';
    auto values = Tokenizer(buf).as_vector();
    int nwords = values.size();
    for (std::size_t ii = 0; ii < values.size(); ++ii) {
      if (utils::strmatch(values[ii], "^#")) {
        nwords = ii;
        break;
      }
    }

    // skip over empty or comment lines
    // Bonds line is: number(ignored), bond type, atomID 1, atomID 2
    if (nwords > 0) {
      if (nwords != 4) error->all(FLERR, "Incorrect format in {}: {}", location, utils::trim(buf));
      typestr = utils::utf8_subst(values[1]);
      atom1 = utils::tnumeric(FLERR, values[2], false, lmp);
      atom2 = utils::tnumeric(FLERR, values[3], false, lmp);
      if (id_offset) {
        atom1 += id_offset;
        atom2 += id_offset;
      }

      switch (utils::is_type(typestr)) {
        case 0: {    // numeric
          itype = utils::inumeric(FLERR, typestr, false, lmp) + type_offset;
          if ((itype < 1) || (itype > nbondtypes))
            error->all(FLERR, "Invalid bond type {} in {}: {}", itype, location, utils::trim(buf));
          if (labelflag) itype = ilabel[itype - 1];
          break;
        }
        case 1: {    // type label
          if (!atom->labelmapflag) error->all(FLERR, "Invalid {}: {}", location, utils::trim(buf));
          itype = lmap->find(typestr, Atom::BOND);
          if (itype == -1) error->all(FLERR, "Invalid {}: {}", location, utils::trim(buf));
          break;
        }
        default:    // invalid
          error->one(FLERR, "Invalid {}: {}", location, utils::trim(buf));
          break;
      }

      if ((atom1 <= 0) || (atom1 > map_tag_max) ||
          (atom2 <= 0) || (atom2 > map_tag_max) || (atom1 == atom2))
        error->all(FLERR,"Invalid atom ID in {}: {}", location, utils::trim(buf));
      if ((itype <= 0) || (itype > nbondtypes))
        error->all(FLERR,"Invalid bond type {} in {}: {}", itype, location, utils::trim(buf));
      if ((m = map(atom1)) >= 0) {
        if (count) count[m]++;
        else {
          bond_type[m][num_bond[m]] = itype;
          bond_atom[m][num_bond[m]] = atom2;
          num_bond[m]++;
          avec->data_bonds_post(m, num_bond[m], atom1, atom2, id_offset);
        }
      }
      if (newton_bond == 0) {
        if ((m = map(atom2)) >= 0) {
          if (count) count[m]++;
          else {
            bond_type[m][num_bond[m]] = itype;
            bond_atom[m][num_bond[m]] = atom1;
            num_bond[m]++;
            avec->data_bonds_post(m, num_bond[m], atom1, atom2, id_offset);
          }
        }
      }
    }
    buf = next + 1;
  }
}

/* ----------------------------------------------------------------------
   process N angles read into buf from data files
   if count is non-nullptr, just count angles per atom
   else store them with atoms
   check that atom IDs are > 0 and <= map_tag_max
------------------------------------------------------------------------- */

void Atom::data_angles(int n, char *buf, int *count, tagint id_offset,
                       int type_offset, int labelflag, int *ilabel)
{
  int m,itype;
  tagint atom1,atom2,atom3;
  char *next;
  std::string typestr;
  int newton_bond = force->newton_bond;
  auto location = "Angles section of data file";

  for (int i = 0; i < n; i++) {
    next = strchr(buf,'\n');
    if (!next) error->all(FLERR, "Missing data in {}", location);
    *next = '\0';
    auto values = Tokenizer(buf).as_vector();
    int nwords = values.size();
    for (std::size_t ii = 0; ii < values.size(); ++ii) {
      if (utils::strmatch(values[ii], "^#")) {
        nwords = ii;
        break;
      }
    }

    // skip over empty or comment lines
    // Angles line is: number(ignored), angle type, atomID 1, atomID 2, atomID 3
    if (nwords > 0) {
      if (nwords != 5) error->all(FLERR, "Incorrect format in {}: {}", location, utils::trim(buf));
      typestr = utils::utf8_subst(values[1]);
      atom1 = utils::tnumeric(FLERR, values[2], false, lmp);
      atom2 = utils::tnumeric(FLERR, values[3], false, lmp);
      atom3 = utils::tnumeric(FLERR, values[4], false, lmp);
      if (id_offset) {
        atom1 += id_offset;
        atom2 += id_offset;
        atom3 += id_offset;
      }

      switch (utils::is_type(typestr)) {
        case 0: {    // numeric
          itype = utils::inumeric(FLERR, typestr, false, lmp) + type_offset;
          if ((itype < 1) || (itype > nangletypes))
            error->all(FLERR, "Invalid angle type {} in {}: {}", itype, location, utils::trim(buf));
          if (labelflag) itype = ilabel[itype - 1];
          break;
        }
        case 1: {    // type label
          if (!atom->labelmapflag) error->all(FLERR, "Invalid {}: {}", location, utils::trim(buf));
          itype = lmap->find(typestr, Atom::ANGLE);
          if (itype == -1) error->all(FLERR, "Invalid {}: {}", location, utils::trim(buf));
          break;
        }
        default:    // invalid
          error->one(FLERR, "Invalid {}: {}", location, utils::trim(buf));
          break;
      }

      if ((atom1 <= 0) || (atom1 > map_tag_max) ||
          (atom2 <= 0) || (atom2 > map_tag_max) ||
          (atom3 <= 0) || (atom3 > map_tag_max) ||
          (atom1 == atom2) || (atom1 == atom3) || (atom2 == atom3))
        error->one(FLERR,"Invalid atom ID in {}: {}", location, utils::trim(buf));
      if (itype <= 0 || itype > nangletypes)
        error->one(FLERR,"Invalid angle type {} in {}: {}", itype, location, utils::trim(buf));
      if ((m = map(atom2)) >= 0) {
        if (count) count[m]++;
        else {
          angle_type[m][num_angle[m]] = itype;
          angle_atom1[m][num_angle[m]] = atom1;
          angle_atom2[m][num_angle[m]] = atom2;
          angle_atom3[m][num_angle[m]] = atom3;
          num_angle[m]++;
        }
      }
      if (newton_bond == 0) {
        if ((m = map(atom1)) >= 0) {
          if (count) count[m]++;
          else {
            angle_type[m][num_angle[m]] = itype;
            angle_atom1[m][num_angle[m]] = atom1;
            angle_atom2[m][num_angle[m]] = atom2;
            angle_atom3[m][num_angle[m]] = atom3;
            num_angle[m]++;
          }
        }
        if ((m = map(atom3)) >= 0) {
          if (count) count[m]++;
          else {
            angle_type[m][num_angle[m]] = itype;
            angle_atom1[m][num_angle[m]] = atom1;
            angle_atom2[m][num_angle[m]] = atom2;
            angle_atom3[m][num_angle[m]] = atom3;
            num_angle[m]++;
          }
        }
      }
    }
    buf = next + 1;
  }
}

/* ----------------------------------------------------------------------
   process N dihedrals read into buf from data files
   if count is non-nullptr, just count diihedrals per atom
   else store them with atoms
   check that atom IDs are > 0 and <= map_tag_max
------------------------------------------------------------------------- */

void Atom::data_dihedrals(int n, char *buf, int *count, tagint id_offset,
                          int type_offset, int labelflag, int *ilabel)
{
  int m,itype;
  tagint atom1,atom2,atom3,atom4;
  char *next;
  std::string typestr;
  int newton_bond = force->newton_bond;
  auto location = "Dihedrals section of data file";

  for (int i = 0; i < n; i++) {
    next = strchr(buf,'\n');
    if (!next) error->all(FLERR, "Missing data in {}", location);
    *next = '\0';
    auto values = Tokenizer(buf).as_vector();
    int nwords = values.size();
    for (std::size_t ii = 0; ii < values.size(); ++ii) {
      if (utils::strmatch(values[ii], "^#")) {
        nwords = ii;
        break;
      }
    }

    // skip over empty or comment lines
    // Dihedrals line is: number(ignored), bond type, atomID 1, atomID 2, atomID 3, atomID 4
    if (nwords > 0) {
      if (nwords != 6) error->all(FLERR, "Incorrect format in {}: {}", location, utils::trim(buf));
      typestr = utils::utf8_subst(values[1]);
      atom1 = utils::tnumeric(FLERR, values[2], false, lmp);
      atom2 = utils::tnumeric(FLERR, values[3], false, lmp);
      atom3 = utils::tnumeric(FLERR, values[4], false, lmp);
      atom4 = utils::tnumeric(FLERR, values[5], false, lmp);
      if (id_offset) {
        atom1 += id_offset;
        atom2 += id_offset;
        atom3 += id_offset;
        atom4 += id_offset;
      }

      switch (utils::is_type(typestr)) {
        case 0: {    // numeric
          itype = utils::inumeric(FLERR, typestr, false, lmp) + type_offset;
          if ((itype < 1) || (itype > ndihedraltypes))
            error->all(FLERR, "Invalid dihedral type {} in {}: {}", itype, location,
                       utils::trim(buf));
          if (labelflag) itype = ilabel[itype - 1];
          break;
        }
        case 1: {    // type label
          if (!atom->labelmapflag) error->all(FLERR, "Invalid {}: {}", location, utils::trim(buf));
          itype = lmap->find(typestr, Atom::DIHEDRAL);
          if (itype == -1) error->all(FLERR, "Invalid {}: {}", location, utils::trim(buf));
          break;
        }
        default:    // invalid
          error->one(FLERR, "Invalid {}: {}", location, utils::trim(buf));
          break;
      }

      if ((atom1 <= 0) || (atom1 > map_tag_max) ||
          (atom2 <= 0) || (atom2 > map_tag_max) ||
          (atom3 <= 0) || (atom3 > map_tag_max) ||
          (atom4 <= 0) || (atom4 > map_tag_max) ||
          (atom1 == atom2) || (atom1 == atom3) || (atom1 == atom4) ||
          (atom2 == atom3) || (atom2 == atom4) || (atom3 == atom4))
        error->one(FLERR, "Invalid atom ID in {}: {}", location, utils::trim(buf));
      if (itype <= 0 || itype > ndihedraltypes)
        error->one(FLERR, "Invalid dihedral type {} in {}: {}", itype, location, utils::trim(buf));
      if ((m = map(atom2)) >= 0) {
        if (count) count[m]++;
        else {
          dihedral_type[m][num_dihedral[m]] = itype;
          dihedral_atom1[m][num_dihedral[m]] = atom1;
          dihedral_atom2[m][num_dihedral[m]] = atom2;
          dihedral_atom3[m][num_dihedral[m]] = atom3;
          dihedral_atom4[m][num_dihedral[m]] = atom4;
          num_dihedral[m]++;
        }
      }
      if (newton_bond == 0) {
        if ((m = map(atom1)) >= 0) {
          if (count) count[m]++;
          else {
            dihedral_type[m][num_dihedral[m]] = itype;
            dihedral_atom1[m][num_dihedral[m]] = atom1;
            dihedral_atom2[m][num_dihedral[m]] = atom2;
            dihedral_atom3[m][num_dihedral[m]] = atom3;
            dihedral_atom4[m][num_dihedral[m]] = atom4;
            num_dihedral[m]++;
          }
        }
        if ((m = map(atom3)) >= 0) {
          if (count) count[m]++;
          else {
            dihedral_type[m][num_dihedral[m]] = itype;
            dihedral_atom1[m][num_dihedral[m]] = atom1;
            dihedral_atom2[m][num_dihedral[m]] = atom2;
            dihedral_atom3[m][num_dihedral[m]] = atom3;
            dihedral_atom4[m][num_dihedral[m]] = atom4;
            num_dihedral[m]++;
          }
        }
        if ((m = map(atom4)) >= 0) {
          if (count) count[m]++;
          else {
            dihedral_type[m][num_dihedral[m]] = itype;
            dihedral_atom1[m][num_dihedral[m]] = atom1;
            dihedral_atom2[m][num_dihedral[m]] = atom2;
            dihedral_atom3[m][num_dihedral[m]] = atom3;
            dihedral_atom4[m][num_dihedral[m]] = atom4;
            num_dihedral[m]++;
          }
        }
      }
    }
    buf = next + 1;
  }
}

/* ----------------------------------------------------------------------
   process N impropers read into buf from data files
   if count is non-nullptr, just count impropers per atom
   else store them with atoms
   check that atom IDs are > 0 and <= map_tag_max
------------------------------------------------------------------------- */

void Atom::data_impropers(int n, char *buf, int *count, tagint id_offset,
                          int type_offset, int labelflag, int *ilabel)
{
  int m,itype;
  tagint atom1,atom2,atom3,atom4;
  char *next;
  std::string typestr;
  int newton_bond = force->newton_bond;
  auto location = "Impropers section of data file";

  for (int i = 0; i < n; i++) {
    next = strchr(buf,'\n');
    if (!next) error->all(FLERR, "Missing data in {}", location);
    *next = '\0';
    auto values = Tokenizer(buf).as_vector();
    int nwords = values.size();
    for (std::size_t ii = 0; ii < values.size(); ++ii) {
      if (utils::strmatch(values[ii], "^#")) {
        nwords = ii;
        break;
      }
    }

    // skip over empty or comment lines
    // Impropers line is: number(ignored), bond type, atomID 1, atomID 2, atomID 3, atomID 4
    if (nwords > 0) {
      if (nwords != 6) error->all(FLERR, "Incorrect format in {}: {}", location, utils::trim(buf));
      typestr = utils::utf8_subst(values[1]);
      atom1 = utils::tnumeric(FLERR, values[2], false, lmp);
      atom2 = utils::tnumeric(FLERR, values[3], false, lmp);
      atom3 = utils::tnumeric(FLERR, values[4], false, lmp);
      atom4 = utils::tnumeric(FLERR, values[5], false, lmp);
      if (id_offset) {
        atom1 += id_offset;
        atom2 += id_offset;
        atom3 += id_offset;
        atom4 += id_offset;
      }

      switch (utils::is_type(typestr)) {
        case 0: {    // numeric
          itype = utils::inumeric(FLERR, typestr, false, lmp) + type_offset;
          if ((itype < 1) || (itype > nimpropertypes))
            error->all(FLERR, "Invalid improper type {} in {}: {}", itype, location,
                       utils::trim(buf));
          if (labelflag) itype = ilabel[itype - 1];
          break;
        }
        case 1: {    // type label
          if (!atom->labelmapflag) error->all(FLERR, "Invalid {}: {}", location, utils::trim(buf));
          itype = lmap->find(typestr, Atom::IMPROPER);
          if (itype == -1) error->all(FLERR, "Invalid {}: {}", location, utils::trim(buf));
          break;
        }
        default:    // invalid
          error->one(FLERR, "Invalid {}: {}", location, utils::trim(buf));
          break;
      }

      if ((atom1 <= 0) || (atom1 > map_tag_max) ||
          (atom2 <= 0) || (atom2 > map_tag_max) ||
          (atom3 <= 0) || (atom3 > map_tag_max) ||
          (atom4 <= 0) || (atom4 > map_tag_max) ||
          (atom1 == atom2) || (atom1 == atom3) || (atom1 == atom4) ||
          (atom2 == atom3) || (atom2 == atom4) || (atom3 == atom4))
        error->one(FLERR, "Invalid atom ID in {}: {}", location, utils::trim(buf));
      if (itype <= 0 || itype > nimpropertypes)
        error->one(FLERR, "Invalid improper type {} in {}: {}", itype, location, utils::trim(buf));
      if ((m = map(atom2)) >= 0) {
        if (count) count[m]++;
        else {
          improper_type[m][num_improper[m]] = itype;
          improper_atom1[m][num_improper[m]] = atom1;
          improper_atom2[m][num_improper[m]] = atom2;
          improper_atom3[m][num_improper[m]] = atom3;
          improper_atom4[m][num_improper[m]] = atom4;
          num_improper[m]++;
        }
      }
      if (newton_bond == 0) {
        if ((m = map(atom1)) >= 0) {
          if (count) count[m]++;
          else {
            improper_type[m][num_improper[m]] = itype;
            improper_atom1[m][num_improper[m]] = atom1;
            improper_atom2[m][num_improper[m]] = atom2;
            improper_atom3[m][num_improper[m]] = atom3;
            improper_atom4[m][num_improper[m]] = atom4;
            num_improper[m]++;
          }
        }
        if ((m = map(atom3)) >= 0) {
          if (count) count[m]++;
          else {
            improper_type[m][num_improper[m]] = itype;
            improper_atom1[m][num_improper[m]] = atom1;
            improper_atom2[m][num_improper[m]] = atom2;
            improper_atom3[m][num_improper[m]] = atom3;
            improper_atom4[m][num_improper[m]] = atom4;
            num_improper[m]++;
          }
        }
        if ((m = map(atom4)) >= 0) {
          if (count) count[m]++;
          else {
            improper_type[m][num_improper[m]] = itype;
            improper_atom1[m][num_improper[m]] = atom1;
            improper_atom2[m][num_improper[m]] = atom2;
            improper_atom3[m][num_improper[m]] = atom3;
            improper_atom4[m][num_improper[m]] = atom4;
            num_improper[m]++;
          }
        }
      }
    }
    buf = next + 1;
  }
}

/* ----------------------------------------------------------------------
   unpack N lines from atom-style specific bonus section of data file
   check that atom IDs are > 0 and <= map_tag_max
   call style-specific routine to parse line
------------------------------------------------------------------------- */

void Atom::data_bonus(int n, char *buf, AtomVec *avec_bonus, tagint id_offset)
{
  int m;
  char *next;

  // loop over lines of bonus atom data
  // tokenize the line into values
  // if I own atom tag, unpack its values

  for (int i = 0; i < n; i++) {
    next = strchr(buf,'\n');
    if (!next) error->all(FLERR, "Missing data in Bonus section of data file");
    *next = '\0';
    auto values = Tokenizer(utils::trim_comment(buf)).as_vector();
    if (values.size() == 0) {
      // skip over empty or comment lines
    } else if ((int)values.size() != avec_bonus->size_data_bonus) {
      error->all(FLERR, "Incorrect bonus data format in data file: {}", utils::trim(buf));
    } else {
      tagint tagdata = utils::tnumeric(FLERR,values[0],false,lmp) + id_offset;
      if (tagdata <= 0 || tagdata > map_tag_max)
        error->one(FLERR,"Invalid atom ID in Bonus section of data file");

      // ok to call child's data_atom_bonus() method thru parent avec_bonus,
      // since data_bonus() was called with child ptr, and method is virtual

      if ((m = map(tagdata)) >= 0) avec_bonus->data_atom_bonus(m,values);
    }
    buf = next + 1;
  }
}

/* ----------------------------------------------------------------------
   unpack N bodies from Bodies section of data file
   each body spans multiple lines
   check that atom IDs are > 0 and <= map_tag_max
   call style-specific routine to parse line
------------------------------------------------------------------------- */

void Atom::data_bodies(int n, char *buf, AtomVec *avec_body, tagint id_offset)
{
  std::vector<int> ivalues;
  std::vector<double> dvalues;

  if (!unique_tags) unique_tags = new std::set<tagint>;

  // loop over lines of body data
  // if I own atom tag, tokenize lines into ivalues/dvalues, call data_body()
  // else skip values

  for (int i = 0; i < n; i++) {
    char *next = strchr(buf,'\n');
    if (!next) error->all(FLERR, "Missing data in Bodies section of data file");
    *next = '\0';

    auto values = Tokenizer(utils::trim_comment(buf)).as_vector();
    if (values.size()) {
      tagint tagdata = utils::tnumeric(FLERR,values[0],false,lmp) + id_offset;
      int ninteger = utils::inumeric(FLERR,values[1],false,lmp);
      int ndouble = utils::inumeric(FLERR,values[2],false,lmp);

      if (unique_tags->find(tagdata) == unique_tags->end())
        unique_tags->insert(tagdata);
      else
        error->one(FLERR,"Duplicate atom ID {} in Bodies section of data file", tagdata);

      buf = next + 1;
      int m = map(tagdata);
      if (m >= 0) {
        ivalues.resize(ninteger);
        dvalues.resize(ndouble);

        for (int j = 0; j < ninteger; j++) {
          buf += strspn(buf," \t\n\r\f");
          buf[strcspn(buf," \t\n\r\f")] = '\0';
          ivalues[j] = utils::inumeric(FLERR,buf,false,lmp);
          buf += strlen(buf)+1;
        }

        for (int j = 0; j < ndouble; j++) {
          buf += strspn(buf," \t\n\r\f");
          buf[strcspn(buf," \t\n\r\f")] = '\0';
          dvalues[j] = utils::numeric(FLERR,buf,false,lmp);
          buf += strlen(buf)+1;
        }

        avec_body->data_body(m,ninteger,ndouble,ivalues.data(),dvalues.data());

      } else {
        int nvalues = ninteger + ndouble;    // number of values to skip
        for (int j = 0; j < nvalues; j++) {
          buf += strspn(buf," \t\n\r\f");
          buf[strcspn(buf," \t\n\r\f")] = '\0';
          buf += strlen(buf)+1;
        }
      }
    }
    buf += strspn(buf," \t\n\r\f");
  }
}

/* ----------------------------------------------------------------------
   init per-atom fix/compute/variable values for newly created atoms
   called from create_atoms, read_data, read_dump,
     lib::lammps_create_atoms()
   fixes, computes, variables may or may not exist when called
------------------------------------------------------------------------- */

void Atom::data_fix_compute_variable(int nprev, int nnew)
{
  for (const auto &ifix : modify->get_fix_list()) {
    if (ifix->create_attribute)
      for (int i = nprev; i < nnew; i++)
        ifix->set_arrays(i);
  }

  for (const auto &icompute : modify->get_compute_list()) {
    if (icompute->create_attribute)
      for (int i = nprev; i < nnew; i++)
        icompute->set_arrays(i);
  }

  for (int i = nprev; i < nnew; i++)
    input->variable->set_arrays(i);
}

/* ----------------------------------------------------------------------
   allocate arrays of length ntypes
   only done after ntypes is set
------------------------------------------------------------------------- */

void Atom::allocate_type_arrays()
{
  if (avec->mass_type == AtomVec::PER_TYPE) {
    mass = new double[ntypes+1];
    mass_setflag = new int[ntypes+1];
    for (int itype = 1; itype <= ntypes; itype++) mass_setflag[itype] = 0;
  }
}

/* ----------------------------------------------------------------------
   set a mass and flag it as set
   called from reading of data file
   type_offset may be used when reading multiple data files
------------------------------------------------------------------------- */
// clang-format on

void Atom::set_mass(const char *file, int line, const char *str, int type_offset, int labelflag,
                    int *ilabel)
{
  if (mass == nullptr) error->all(file, line, "Cannot set mass for atom style {}", atom_style);

  int itype;
  double mass_one;
  auto location = "Masses section of data file";
  auto values = Tokenizer(str).as_vector();
  int nwords = values.size();
  for (std::size_t i = 0; i < values.size(); ++i) {
    if (utils::strmatch(values[i], "^#")) {
      nwords = i;
      break;
    }
  }
  if (nwords != 2) error->all(file, line, "Invalid format in {}: {}", location, str);
  auto typestr = utils::utf8_subst(values[0]);

  switch (utils::is_type(typestr)) {

    case 0: {    // numeric
      itype = utils::inumeric(file, line, typestr, false, lmp);
      if ((itype < 1) || (itype > ntypes))
        error->all(file, line, "Invalid atom type {} in {}: {}", itype, location, utils::trim(str));
      if (labelflag) itype = ilabel[itype - 1];
      break;
    }

    case 1: {    // type label
      if (!atom->labelmapflag)
        error->all(file, line, "Invalid atom type in {}: {}", location, utils::trim(str));
      itype = lmap->find(typestr, Atom::ATOM);
      if (itype == -1)
        error->all(file, line, "Unknown atom type {} in {}: {}", typestr, location,
                   utils::trim(str));
      break;
    }

    default:    // invalid
      itype = -1000000000;
      error->one(file, line, "Invalid {}: {}", location, utils::trim(str));
      break;
  }
  itype += type_offset;
  mass_one = utils::numeric(file, line, values[1], false, lmp);

  if (itype < 1 || itype > ntypes)
    error->all(file, line, "Invalid atom type {} in {}: {}", itype, location, utils::trim(str));

  if (mass_one <= 0.0)
    error->all(file, line, "Invalid mass value {} in {}: {}", mass_one, location, utils::trim(str));
  mass[itype] = mass_one;
  mass_setflag[itype] = 1;
}
// clang-format off

/* ----------------------------------------------------------------------
   set a mass and flag it as set
   called from EAM pair routine
------------------------------------------------------------------------- */

void Atom::set_mass(const char *file, int line, int itype, double value)
{
  if (mass == nullptr)
    error->all(file,line, "Cannot set per-type mass for atom style {}", atom_style);
  if (itype < 1 || itype > ntypes)
    error->all(file,line,"Invalid type {} for atom mass {}", itype, value);
  if (value <= 0.0) {
    if (comm->me == 0)
      error->warning(file,line,"Ignoring invalid mass value {} for atom type {}", value, itype);
    return;
  }
  mass[itype] = value;
  mass_setflag[itype] = 1;
}

/* ----------------------------------------------------------------------
   set one or more masses and flag them as set
   called from reading of input script
------------------------------------------------------------------------- */

void Atom::set_mass(const char *file, int line, int /*narg*/, char **arg)
{
  if (mass == nullptr)
    error->all(file,line, "Cannot set per-type atom mass for atom style {}", atom_style);

  char *typestr = utils::expand_type(file, line, arg[0], Atom::ATOM, lmp);
  const std::string str = typestr ? typestr : arg[0];
  delete[] typestr;

  int lo, hi;
  utils::bounds(file, line, str, 1, ntypes, lo, hi, error);
  if ((lo < 1) || (hi > ntypes))
    error->all(file, line, "Invalid atom type {} for atom mass", str);

  const double value = utils::numeric(FLERR, arg[1], false, lmp);
  if (value <= 0.0)
    error->all(file, line, "Invalid atom mass value {} for type {}", value, str);

  for (int itype = lo; itype <= hi; itype++) {
    mass[itype] = value;
    mass_setflag[itype] = 1;
  }
}

/* ----------------------------------------------------------------------
   set all masses
   called from reading of restart file, also from ServerMD
------------------------------------------------------------------------- */

void Atom::set_mass(double *values)
{
  for (int itype = 1; itype <= ntypes; itype++) {
    mass[itype] = values[itype];
    mass_setflag[itype] = 1;
  }
}

/* ----------------------------------------------------------------------
   check that all per-atom-type masses have been set
------------------------------------------------------------------------- */

void Atom::check_mass(const char *file, int line)
{
  if (mass == nullptr) return;
  if (rmass_flag) return;
  for (int itype = 1; itype <= ntypes; itype++)
    if (mass_setflag[itype] == 0)
      error->all(file,line,"Not all per-type masses are set. Type {} is missing.", itype);
}

/* ----------------------------------------------------------------------
   check that radii of all particles of itype are the same
   return 1 if true, else return 0
   also return the radius value for that type
------------------------------------------------------------------------- */

int Atom::radius_consistency(int itype, double &rad)
{
  double value = -1.0;
  int flag = 0;
  for (int i = 0; i < nlocal; i++) {
    if (type[i] != itype) continue;
    if (value < 0.0) value = radius[i];
    else if (value != radius[i]) flag = 1;
  }

  int flagall;
  MPI_Allreduce(&flag,&flagall,1,MPI_INT,MPI_SUM,world);
  if (flagall) return 0;

  MPI_Allreduce(&value,&rad,1,MPI_DOUBLE,MPI_MAX,world);
  return 1;
}

/* ----------------------------------------------------------------------
   check that shape of all particles of itype are the same
   return 1 if true, else return 0
   also return the 3 shape params for itype
------------------------------------------------------------------------- */

int Atom::shape_consistency(int itype, double &shapex, double &shapey, double &shapez)
{
  double zero[3] = {0.0, 0.0, 0.0};
  double one[3] = {-1.0, -1.0, -1.0};
  double *shape;

  auto avec_ellipsoid = dynamic_cast<AtomVecEllipsoid *>(style_match("ellipsoid"));
  auto bonus = avec_ellipsoid->bonus;

  int flag = 0;
  for (int i = 0; i < nlocal; i++) {
    if (type[i] != itype) continue;
    if (ellipsoid[i] < 0) shape = zero;
    else shape = bonus[ellipsoid[i]].shape;

    if (one[0] < 0.0) {
      one[0] = shape[0];
      one[1] = shape[1];
      one[2] = shape[2];
    } else if ((one[0] != shape[0]) || (one[1] != shape[1]) || (one[2] != shape[2]))
      flag = 1;
  }

  int flagall;
  MPI_Allreduce(&flag,&flagall,1,MPI_INT,MPI_SUM,world);
  if (flagall) return 0;

  double oneall[3];
  MPI_Allreduce(one,oneall,3,MPI_DOUBLE,MPI_MAX,world);
  shapex = oneall[0];
  shapey = oneall[1];
  shapez = oneall[2];
  return 1;
}

/* ----------------------------------------------------------------------
   add a new molecule template = set of molecules
------------------------------------------------------------------------- */

void Atom::add_molecule(int narg, char **arg)
{
  if (narg < 1) utils::missing_cmd_args(FLERR, "molecule", error);

  if (find_molecule(arg[0]) >= 0)
    error->all(FLERR,"Reuse of molecule template ID {}", arg[0]);

  // 1st molecule in set stores nset = # of mols, others store nset = 0
  // ifile = count of molecules in set
  // index = argument index where next molecule starts, updated by constructor

  int ifile = 1;
  int index = 1;
  while (true) {
    molecules = (Molecule **)
      memory->srealloc(molecules,(nmolecule+1)*sizeof(Molecule *), "atom::molecules");
    molecules[nmolecule] = new Molecule(lmp,narg,arg,index);
    molecules[nmolecule]->nset = 0;
    molecules[nmolecule-ifile+1]->nset++;
    nmolecule++;
    if (molecules[nmolecule-1]->last) break;
    ifile++;
  }
}

/* ----------------------------------------------------------------------
   find first molecule in set with template ID
   return -1 if does not exist
------------------------------------------------------------------------- */

int Atom::find_molecule(const char *id)
{
  if (id == nullptr) return -1;
  for (int imol = 0; imol < nmolecule; imol++)
    if (strcmp(id,molecules[imol]->id) == 0) return imol;
  return -1;
}

/* ----------------------------------------------------------------------
   return vector of molecules which match template ID
------------------------------------------------------------------------- */

std::vector<Molecule *>Atom::get_molecule_by_id(const std::string &id)
{
  std::vector<Molecule *> result;
  for (int imol = 0; imol < nmolecule; ++imol)
    if (id == molecules[imol]->id) result.push_back(molecules[imol]);
  return result;
}

/* ----------------------------------------------------------------------
   add info to current atom ilocal from molecule template onemol and its iatom
   offset = atom ID preceding IDs of atoms in this molecule
   called by fixes and commands that add molecules
------------------------------------------------------------------------- */

void Atom::add_molecule_atom(Molecule *onemol, int iatom, int ilocal, tagint offset)
{
  if (onemol->qflag && q_flag) q[ilocal] = onemol->q[iatom];
  if (onemol->muflag && mu_flag) {
    double r[3], rotmat[3][3];
    MathExtra::quat_to_mat(onemol->quat_external, rotmat);
    MathExtra::matvec(rotmat, onemol->mu[iatom], r);
    mu[ilocal][0] = r[0];
    mu[ilocal][1] = r[1];
    mu[ilocal][2] = r[2];
    mu[ilocal][3] = sqrt(r[0] * r[0] + r[1] * r[1] + r[2] * r[2]);
  }
  if (onemol->radiusflag && radius_flag) radius[ilocal] = onemol->radius[iatom];
  if (onemol->rmassflag && rmass_flag) rmass[ilocal] = onemol->rmass[iatom];
  else if (rmass_flag)
    rmass[ilocal] = 4.0*MY_PI/3.0 * radius[ilocal]*radius[ilocal]*radius[ilocal];
  if (onemol->bodyflag) {
    body[ilocal] = 0;     // as if a body read from data file
    onemol->avec_body->data_body(ilocal,onemol->nibody,onemol->ndbody,
                                 onemol->ibodyparams,onemol->dbodyparams);
    onemol->avec_body->set_quat(ilocal,onemol->quat_external);
  }

  // initialize custom per-atom properties to zero if present

  for (int i = 0; i < nivector; ++i)
    if (ivname[i]) ivector[i][ilocal] = 0;
  for (int i = 0; i < ndvector; ++i)
    if (dvname[i]) dvector[i][ilocal] = 0.0;
  for (int i = 0; i < niarray; ++i)
    if (ianame[i])
      for (int j = 0; j < icols[i]; ++j)
        iarray[i][ilocal][j] = 0;
  for (int i = 0; i < ndarray; ++i)
    if (daname[i])
      for (int j = 0; j < dcols[i]; ++j)
        darray[i][ilocal][j] = 0.0;

  if (molecular != Atom::MOLECULAR) return;

  // add bond topology info
  // for molecular atom styles, but not atom style template

  if (avec->bonds_allow) {
    num_bond[ilocal] = onemol->num_bond[iatom];
    for (int i = 0; i < num_bond[ilocal]; i++) {
      bond_type[ilocal][i] = onemol->bond_type[iatom][i];
      bond_atom[ilocal][i] = onemol->bond_atom[iatom][i] + offset;
    }
  }

  if (avec->angles_allow) {
    num_angle[ilocal] = onemol->num_angle[iatom];
    for (int i = 0; i < num_angle[ilocal]; i++) {
      angle_type[ilocal][i] = onemol->angle_type[iatom][i];
      angle_atom1[ilocal][i] = onemol->angle_atom1[iatom][i] + offset;
      angle_atom2[ilocal][i] = onemol->angle_atom2[iatom][i] + offset;
      angle_atom3[ilocal][i] = onemol->angle_atom3[iatom][i] + offset;
    }
  }

  if (avec->dihedrals_allow) {
    num_dihedral[ilocal] = onemol->num_dihedral[iatom];
    for (int i = 0; i < num_dihedral[ilocal]; i++) {
      dihedral_type[ilocal][i] = onemol->dihedral_type[iatom][i];
      dihedral_atom1[ilocal][i] = onemol->dihedral_atom1[iatom][i] + offset;
      dihedral_atom2[ilocal][i] = onemol->dihedral_atom2[iatom][i] + offset;
      dihedral_atom3[ilocal][i] = onemol->dihedral_atom3[iatom][i] + offset;
      dihedral_atom4[ilocal][i] = onemol->dihedral_atom4[iatom][i] + offset;
    }
  }

  if (avec->impropers_allow) {
    num_improper[ilocal] = onemol->num_improper[iatom];
    for (int i = 0; i < num_improper[ilocal]; i++) {
      improper_type[ilocal][i] = onemol->improper_type[iatom][i];
      improper_atom1[ilocal][i] = onemol->improper_atom1[iatom][i] + offset;
      improper_atom2[ilocal][i] = onemol->improper_atom2[iatom][i] + offset;
      improper_atom3[ilocal][i] = onemol->improper_atom3[iatom][i] + offset;
      improper_atom4[ilocal][i] = onemol->improper_atom4[iatom][i] + offset;
    }
  }

  if (onemol->specialflag) {
    nspecial[ilocal][0] = onemol->nspecial[iatom][0];
    nspecial[ilocal][1] = onemol->nspecial[iatom][1];
    int n = nspecial[ilocal][2] = onemol->nspecial[iatom][2];
    for (int i = 0; i < n; i++)
      special[ilocal][i] = onemol->special[iatom][i] + offset;
  }
}

/* ----------------------------------------------------------------------
   allocate space for type label map
------------------------------------------------------------------------- */

void Atom::add_label_map()
{
  if (lmp->kokkos)
    error->all(FLERR, "Label maps are currently not supported with Kokkos");
  labelmapflag = 1;
  lmap = new LabelMap(lmp,ntypes,nbondtypes,nangletypes,ndihedraltypes,nimpropertypes);
}

/* ----------------------------------------------------------------------
   reorder owned atoms so those in firstgroup appear first
   called by comm->exchange() if atom_modify first group is set
   only owned atoms exist at this point, no ghost atoms
------------------------------------------------------------------------- */

void Atom::first_reorder()
{
  // ensure there is one extra atom location at end of arrays for swaps

  if (nlocal == nmax) avec->grow(0);

  // loop over owned atoms
  // nfirst = index of first atom not in firstgroup
  // when find firstgroup atom out of place, swap it with atom nfirst

  int bitmask = group->bitmask[firstgroup];
  nfirst = 0;
  while (nfirst < nlocal && mask[nfirst] & bitmask) nfirst++;

  for (int i = 0; i < nlocal; i++) {
    if (mask[i] & bitmask && i > nfirst) {
      avec->copy(i,nlocal,0);
      avec->copy(nfirst,i,0);
      avec->copy(nlocal,nfirst,0);
      while (nfirst < nlocal && mask[nfirst] & bitmask) nfirst++;
    }
  }
}

/* ----------------------------------------------------------------------
   perform spatial sort of atoms within my sub-domain
   always called between comm->exchange() and comm->borders()
   don't have to worry about clearing/setting atom->map since done in comm
------------------------------------------------------------------------- */

void Atom::sort()
{
  int i,m,n,ix,iy,iz,ibin,empty;

  // set next timestep for sorting to take place

  nextsort = (update->ntimestep/sortfreq)*sortfreq + sortfreq;

  // re-setup sort bins if needed

  if (domain->box_change) setup_sort_bins();
  if (nbins == 1) return;

  // reallocate per-atom vectors if needed

  if (nlocal > maxnext) {
    memory->destroy(next);
    memory->destroy(permute);
    maxnext = atom->nmax;
    memory->create(next,maxnext,"atom:next");
    memory->create(permute,maxnext,"atom:permute");
  }

  // ensure there is one extra atom location at end of arrays for swaps

  if (nlocal == nmax) avec->grow(0);

  // bin atoms in reverse order so linked list will be in forward order

  for (i = 0; i < nbins; i++) binhead[i] = -1;

  // for triclinic, atoms must be in box coords (not lamda) to match bbox

  if (domain->triclinic) domain->lamda2x(nlocal);

  for (i = nlocal-1; i >= 0; i--) {
    ix = static_cast<int> ((x[i][0]-bboxlo[0])*bininvx);
    iy = static_cast<int> ((x[i][1]-bboxlo[1])*bininvy);
    iz = static_cast<int> ((x[i][2]-bboxlo[2])*bininvz);
    ix = MAX(ix,0);
    iy = MAX(iy,0);
    iz = MAX(iz,0);
    ix = MIN(ix,nbinx-1);
    iy = MIN(iy,nbiny-1);
    iz = MIN(iz,nbinz-1);
    ibin = iz*nbiny*nbinx + iy*nbinx + ix;
    next[i] = binhead[ibin];
    binhead[ibin] = i;
  }

  // convert back to lamda coords

  if (domain->triclinic) domain->x2lamda(nlocal);

  // permute = desired permutation of atoms
  // permute[I] = J means Ith new atom will be Jth old atom

  n = 0;
  for (m = 0; m < nbins; m++) {
    i = binhead[m];
    while (i >= 0) {
      permute[n++] = i;
      i = next[i];
    }
  }

  // current = current permutation, just reuse next vector
  // current[I] = J means Ith current atom is Jth old atom

  int *current = next;
  for (i = 0; i < nlocal; i++) current[i] = i;

  // reorder local atom list, when done, current = permute
  // perform "in place" using copy() to extra atom location at end of list
  // inner while loop processes one cycle of the permutation
  // copy before inner-loop moves an atom to end of atom list
  // copy after inner-loop moves atom at end of list back into list
  // empty = location in atom list that is currently empty

  for (i = 0; i < nlocal; i++) {
    if (current[i] == permute[i]) continue;
    avec->copy(i,nlocal,0);
    empty = i;
    while (permute[empty] != i) {
      avec->copy(permute[empty],empty,0);
      empty = current[empty] = permute[empty];
    }
    avec->copy(nlocal,empty,0);
    current[empty] = permute[empty];
  }

  // sanity check that current = permute

  //int flag = 0;
  //for (i = 0; i < nlocal; i++)
  //  if (current[i] != permute[i]) flag = 1;
  //int flagall;
  //MPI_Allreduce(&flag,&flagall,1,MPI_INT,MPI_SUM,world);
  //if (flagall) error->all(FLERR,"Atom sort did not operate correctly");
}

/* ----------------------------------------------------------------------
   setup bins for spatial sorting of atoms
------------------------------------------------------------------------- */

void Atom::setup_sort_bins()
{
  // binsize:
  // user setting if explicitly set
  // default = 1/2 of neighbor cutoff
  // check if neighbor cutoff = 0.0
  // and in that case, disable sorting

  double binsize = 0.0;
  if (userbinsize > 0.0) binsize = userbinsize;
  else if (neighbor->cutneighmax > 0.0) binsize = 0.5 * neighbor->cutneighmax;

  if ((binsize == 0.0) && (sortfreq > 0)) {
    sortfreq = 0;
    if (comm->me == 0)
      error->warning(FLERR,"No pairwise cutoff or binsize set. Atom sorting therefore disabled.");
    return;
  }

#ifdef LMP_GPU
  if (userbinsize == 0.0) {
    auto ifix = dynamic_cast<FixGPU *>(modify->get_fix_by_id("package_gpu"));
    if (ifix) {
      const double subx = domain->subhi[0] - domain->sublo[0];
      const double suby = domain->subhi[1] - domain->sublo[1];
      const double subz = domain->subhi[2] - domain->sublo[2];
      binsize = ifix->binsize(subx, suby, subz, atom->nlocal, 0.5 * neighbor->cutneighmax);
    }
  }
#endif

  double bininv = 1.0/binsize;

  // nbin xyz = local bins
  // bbox lo/hi = bounding box of my sub-domain

  if (domain->triclinic)
    domain->bbox(domain->sublo_lamda,domain->subhi_lamda,bboxlo,bboxhi);
  else {
    bboxlo[0] = domain->sublo[0];
    bboxlo[1] = domain->sublo[1];
    bboxlo[2] = domain->sublo[2];
    bboxhi[0] = domain->subhi[0];
    bboxhi[1] = domain->subhi[1];
    bboxhi[2] = domain->subhi[2];
  }

  nbinx = static_cast<int> ((bboxhi[0]-bboxlo[0]) * bininv);
  nbiny = static_cast<int> ((bboxhi[1]-bboxlo[1]) * bininv);
  nbinz = static_cast<int> ((bboxhi[2]-bboxlo[2]) * bininv);
  if (domain->dimension == 2) nbinz = 1;

  if (nbinx == 0) nbinx = 1;
  if (nbiny == 0) nbiny = 1;
  if (nbinz == 0) nbinz = 1;

  bininvx = nbinx / (bboxhi[0]-bboxlo[0]);
  bininvy = nbiny / (bboxhi[1]-bboxlo[1]);
  bininvz = nbinz / (bboxhi[2]-bboxlo[2]);

#ifdef LMP_INTEL
  if (neighbor->has_intel_request() && userbinsize == 0.0) {
    if (neighbor->binsizeflag) bininv = 1.0/neighbor->binsize_user;

    double nx_low = neighbor->bboxlo[0];
    double ny_low = neighbor->bboxlo[1];
    double nz_low = neighbor->bboxlo[2];
    double nxbbox = neighbor->bboxhi[0] - nx_low;
    double nybbox = neighbor->bboxhi[1] - ny_low;
    double nzbbox = neighbor->bboxhi[2] - nz_low;
    int nnbinx = static_cast<int> (nxbbox * bininv);
    int nnbiny = static_cast<int> (nybbox * bininv);
    int nnbinz = static_cast<int> (nzbbox * bininv);
    if (domain->dimension == 2) nnbinz = 1;

    if (nnbinx == 0) nnbinx = 1;
    if (nnbiny == 0) nnbiny = 1;
    if (nnbinz == 0) nnbinz = 1;

    double binsizex = nxbbox/nnbinx;
    double binsizey = nybbox/nnbiny;
    double binsizez = nzbbox/nnbinz;

    bininvx = 1.0 / binsizex;
    bininvy = 1.0 / binsizey;
    bininvz = 1.0 / binsizez;

    int lxo = (bboxlo[0] - nx_low) * bininvx;
    int lyo = (bboxlo[1] - ny_low) * bininvy;
    int lzo = (bboxlo[2] - nz_low) * bininvz;
    bboxlo[0] = nx_low + static_cast<double>(lxo) / bininvx;
    bboxlo[1] = ny_low + static_cast<double>(lyo) / bininvy;
    bboxlo[2] = nz_low + static_cast<double>(lzo) / bininvz;
    nbinx = static_cast<int>((bboxhi[0] - bboxlo[0]) * bininvx) + 1;
    nbiny = static_cast<int>((bboxhi[1] - bboxlo[1]) * bininvy) + 1;
    nbinz = static_cast<int>((bboxhi[2] - bboxlo[2]) * bininvz) + 1;
    bboxhi[0] = bboxlo[0] + static_cast<double>(nbinx) / bininvx;
    bboxhi[1] = bboxlo[1] + static_cast<double>(nbiny) / bininvy;
    bboxhi[2] = bboxlo[2] + static_cast<double>(nbinz) / bininvz;
  }
#endif

#ifdef LMP_GPU
  if (userbinsize == 0.0) {
    FixGPU *fix = dynamic_cast<FixGPU *>(modify->get_fix_by_id("package_gpu"));
    if (fix) {
      const double subx = domain->subhi[0] - domain->sublo[0];
      const double suby = domain->subhi[1] - domain->sublo[1];
      const double subz = domain->subhi[2] - domain->sublo[2];

      binsize = fix->binsize(subx, suby, subz, atom->nlocal,neighbor->cutneighmax);
      bininv = 1.0 / binsize;

      nbinx = static_cast<int> (ceil(subx * bininv));
      nbiny = static_cast<int> (ceil(suby * bininv));
      nbinz = static_cast<int> (ceil(subz * bininv));
      if (domain->dimension == 2) nbinz = 1;

      if (nbinx == 0) nbinx = 1;
      if (nbiny == 0) nbiny = 1;
      if (nbinz == 0) nbinz = 1;

      bininvx = bininv;
      bininvy = bininv;
      bininvz = bininv;
    }
  }
#endif

  if (1.0*nbinx*nbiny*nbinz > INT_MAX) error->one(FLERR,"Too many atom sorting bins");

  nbins = nbinx*nbiny*nbinz;

  // reallocate per-bin memory if needed

  if (nbins > maxbin) {
    memory->destroy(binhead);
    maxbin = nbins;
    memory->create(binhead,maxbin,"atom:binhead");
  }
}

/* ----------------------------------------------------------------------
   register a callback to a fix so it can manage atom-based arrays
   happens when fix is created
   flag = Atom::GROW for grow, Atom::RESTART for restart, Atom::BORDER for border comm
------------------------------------------------------------------------- */

void Atom::add_callback(int flag)
{
  int ifix;

  // find the fix
  // if find null pointer:
  //   it's this one, since it is being replaced and has just been deleted
  //   at this point in re-creation
  // if don't find null pointer:
  //   i is set to nfix = new one currently being added at end of list

  for (ifix = 0; ifix < modify->nfix; ifix++)
    if (modify->fix[ifix] == nullptr) break;

  // add callback to lists and sort, reallocating if necessary
  // sorting is required in cases where fixes were replaced as it ensures atom
  // data is read/written/transfered in the same order that fixes are called

  if (flag == GROW) {
    if (nextra_grow == nextra_grow_max) {
      nextra_grow_max += DELTA;
      memory->grow(extra_grow,nextra_grow_max,"atom:extra_grow");
    }
    extra_grow[nextra_grow] = ifix;
    nextra_grow++;
    std::sort(extra_grow, extra_grow + nextra_grow);
  } else if (flag == RESTART) {
    if (nextra_restart == nextra_restart_max) {
      nextra_restart_max += DELTA;
      memory->grow(extra_restart,nextra_restart_max,"atom:extra_restart");
    }
    extra_restart[nextra_restart] = ifix;
    nextra_restart++;
    std::sort(extra_restart, extra_restart + nextra_restart);
  } else if (flag == BORDER) {
    if (nextra_border == nextra_border_max) {
      nextra_border_max += DELTA;
      memory->grow(extra_border,nextra_border_max,"atom:extra_border");
    }
    extra_border[nextra_border] = ifix;
    nextra_border++;
    std::sort(extra_border, extra_border + nextra_border);
  }
}

/* ----------------------------------------------------------------------
   unregister a callback to a fix
   happens when fix is deleted, called by its destructor
   flag = 0 for grow, 1 for restart
------------------------------------------------------------------------- */

void Atom::delete_callback(const char *id, int flag)
{
  if (id == nullptr) return;

  int ifix = modify->find_fix(id);

  // compact the list of callbacks

  if (flag == GROW) {
    int match;
    for (match = 0; match < nextra_grow; match++)
      if (extra_grow[match] == ifix) break;
    if ((nextra_grow == 0) || (match == nextra_grow))
      error->all(FLERR,"Trying to delete non-existent Atom::grow() callback");
    for (int i = match; i < nextra_grow-1; i++)
      extra_grow[i] = extra_grow[i+1];
    nextra_grow--;

  } else if (flag == RESTART) {
    int match;
    for (match = 0; match < nextra_restart; match++)
      if (extra_restart[match] == ifix) break;
    if ((nextra_restart == 0) || (match == nextra_restart))
      error->all(FLERR,"Trying to delete non-existent Atom::restart() callback");
    for (int i = match; i < nextra_restart-1; i++)
      extra_restart[i] = extra_restart[i+1];
    nextra_restart--;

  } else if (flag == BORDER) {
    int match;
    for (match = 0; match < nextra_border; match++)
      if (extra_border[match] == ifix) break;
    if ((nextra_border == 0) || (match == nextra_border))
      error->all(FLERR,"Trying to delete non-existent Atom::border() callback");
    for (int i = match; i < nextra_border-1; i++)
      extra_border[i] = extra_border[i+1];
    nextra_border--;
  }
}

/* ----------------------------------------------------------------------
   decrement ptrs in callback lists to fixes beyond the deleted ifix
   happens after fix is deleted
------------------------------------------------------------------------- */

void Atom::update_callback(int ifix)
{
  for (int i = 0; i < nextra_grow; i++)
    if (extra_grow[i] > ifix) extra_grow[i]--;
  for (int i = 0; i < nextra_restart; i++)
    if (extra_restart[i] > ifix) extra_restart[i]--;
  for (int i = 0; i < nextra_border; i++)
    if (extra_border[i] > ifix) extra_border[i]--;
}

/** \brief Find a custom per-atom property with given name
\verbatim embed:rst

This function returns the list index of a custom per-atom property
with the name "name", also returning by reference its data type and
number of values per atom.
\endverbatim
 * \param name Name of the property (w/o a "i_" or "d_" or "i2_" or "d2_" prefix)
 * \param &flag Returns data type of property: 0 for int, 1 for double
 * \param &cols Returns number of values: 0 for a single value, 1 or more for a vector of values
 * \return index of property in the respective list of properties
 */
/* ----------------------------------------------------------------------
   find custom per-atom vector with name
   return index if found, -1 if not found
     lists of names can have NULL entries if previously removed
   return flag = 0/1 for int/double
   return cols = 0/N for vector/array where N = # of columns
------------------------------------------------------------------------- */

int Atom::find_custom(const char *name, int &flag, int &cols)
{
  if (name == nullptr) return -1;

  for (int i = 0; i < nivector; i++)
    if (ivname[i] && strcmp(ivname[i],name) == 0) {
      flag = 0;
      cols = 0;
      return i;
    }

  for (int i = 0; i < ndvector; i++)
    if (dvname[i] && strcmp(dvname[i],name) == 0) {
      flag = 1;
      cols = 0;
      return i;
    }

  for (int i = 0; i < niarray; i++)
    if (ianame[i] && strcmp(ianame[i],name) == 0) {
      flag = 0;
      cols = icols[i];
      return i;
    }

  for (int i = 0; i < ndarray; i++)
    if (daname[i] && strcmp(daname[i],name) == 0) {
      flag = 1;
      cols = dcols[i];
      return i;
    }

  return -1;
}

/** \brief Find a custom per-atom property with given name and retrieve ghost property
\verbatim embed:rst

This function returns the list index of a custom per-atom property
with the name "name", also returning by reference its data type,
number of values per atom, and if it is communicated to ghost particles.
Classes rarely need to check on ghost communication and so `find_custom`
is typically preferred to this function. See :doc:`pair amoeba <pair_amoeba>`
for an example where checking ghost communication is necessary.
\endverbatim
 * \param name Name of the property (w/o a "i_" or "d_" or "i2_" or "d2_" prefix)
 * \param &flag Returns data type of property: 0 for int, 1 for double
 * \param &cols Returns number of values: 0 for a single value, 1 or more for a vector of values
 * \param &ghost Returns whether property is communicated to ghost atoms: 0 for no, 1 for yes
 * \return index of property in the respective list of properties
 */
int Atom::find_custom_ghost(const char *name, int &flag, int &cols, int &ghost)
{
  int i = find_custom(name, flag, cols);
  if (i == -1) return i;
  if ((flag == 0) && (cols == 0)) ghost = ivghost[i];
  else if ((flag == 1) && (cols == 0)) ghost = dvghost[i];
  else if ((flag == 0) && (cols == 1)) ghost = iaghost[i];
  else if ((flag == 1) && (cols == 1)) ghost = daghost[i];
  return i;
}

/** \brief Add a custom per-atom property with the given name and type and size
\verbatim embed:rst

This function will add a custom per-atom property with one or more values
with the name "name" to the list of custom properties.
This function is called, e.g. from :doc:`fix property/atom <fix_property_atom>`.
\endverbatim
 * \param name Name of the property (w/o a "i_" or "d_" or "i2_" or "d2_" prefix)
 * \param flag Data type of property: 0 for int, 1 for double
 * \param cols Number of values: 0 for a single value, 1 or more for a vector of values
 * \param ghost Whether property is communicated to ghost atoms: 0 for no, 1 for yes
 * \return index of property in the respective list of properties
 */
int Atom::add_custom(const char *name, int flag, int cols, int ghost)
{
  int index = -1;

  if ((flag == 0) && (cols == 0)) {
    index = nivector;
    nivector++;
    ivname = (char **) memory->srealloc(ivname,nivector*sizeof(char *),"atom:ivname");
    ivname[index] = utils::strdup(name);
    ivghost = (int *) memory->srealloc(ivghost,nivector*sizeof(int),"atom:ivghost");
    ivghost[index] = ghost;
    ivector = (int **) memory->srealloc(ivector,nivector*sizeof(int *),"atom:ivector");
    memory->create(ivector[index],nmax,"atom:ivector");

  } else if ((flag == 1) && (cols == 0)) {
    index = ndvector;
    ndvector++;
    dvname = (char **) memory->srealloc(dvname,ndvector*sizeof(char *),"atom:dvname");
    dvname[index] = utils::strdup(name);
    dvghost = (int *) memory->srealloc(dvghost,ndvector*sizeof(int),"atom:dvghost");
    dvghost[index] = ghost;
    dvector = (double **) memory->srealloc(dvector,ndvector*sizeof(double *),"atom:dvector");
    memory->create(dvector[index],nmax,"atom:dvector");

  } else if ((flag == 0) && (cols > 0)) {
    index = niarray;
    niarray++;
    ianame = (char **) memory->srealloc(ianame,niarray*sizeof(char *),"atom:ianame");
    ianame[index] = utils::strdup(name);
    iaghost = (int *) memory->srealloc(iaghost,niarray*sizeof(int),"atom:iaghost");
    iaghost[index] = ghost;
    iarray = (int ***) memory->srealloc(iarray,niarray*sizeof(int **),"atom:iarray");
    memory->create(iarray[index],nmax,cols,"atom:iarray");
    icols = (int *) memory->srealloc(icols,niarray*sizeof(int),"atom:icols");
    icols[index] = cols;

  } else if ((flag == 1) && (cols > 0)) {
    index = ndarray;
    ndarray++;
    daname = (char **) memory->srealloc(daname,ndarray*sizeof(char *),"atom:daname");
    daname[index] = utils::strdup(name);
    daghost = (int *) memory->srealloc(daghost,ndarray*sizeof(int),"atom:daghost");
    daghost[index] = ghost;
    darray = (double ***) memory->srealloc(darray,ndarray*sizeof(double **),"atom:darray");
    memory->create(darray[index],nmax,cols,"atom:darray");
    dcols = (int *) memory->srealloc(dcols,ndarray*sizeof(int),"atom:dcols");
    dcols[index] = cols;
  }

  if (index < 0)
    error->all(FLERR,"Invalid call to Atom::add_custom()");

  return index;
}

/*! \brief Remove a custom per-atom property of a given type and size
 *
\verbatim embed:rst
This will remove a property that was requested, e.g. by the
:doc:`fix property/atom <fix_property_atom>` command.  It frees the
allocated memory and sets the pointer to ``nullptr`` for the entry in
the list so it can be reused. The lists of these pointers are never
compacted or shrink, so that indices to name mappings remain valid.
\endverbatim
 * \param index Index of property in the respective list of properties
 * \param flag Data type of property: 0 for int, 1 for double
 * \param cols Number of values: 0 for a single value, 1 or more for a vector of values
 */
void Atom::remove_custom(int index, int flag, int cols)
{
  if (flag == 0 && cols == 0) {
    memory->destroy(ivector[index]);
    ivector[index] = nullptr;
    delete[] ivname[index];
    ivname[index] = nullptr;

  } else if (flag == 1 && cols == 0) {
    memory->destroy(dvector[index]);
    dvector[index] = nullptr;
    delete[] dvname[index];
    dvname[index] = nullptr;

  } else if (flag == 0 && cols) {
    memory->destroy(iarray[index]);
    iarray[index] = nullptr;
    delete[] ianame[index];
    ianame[index] = nullptr;

  } else if (flag == 1 && cols) {
    memory->destroy(darray[index]);
    darray[index] = nullptr;
    delete[] daname[index];
    daname[index] = nullptr;
  }
}

/** Provide access to internal data of the Atom class by keyword
 *
\verbatim embed:rst

This function is a way to access internal per-atom data.  This data is
distributed across MPI ranks and thus only the data for "local" atoms
are expected to be available.  Whether also data for "ghost" atoms is
stored and up-to-date depends on various simulation settings.

This table lists a large part of the supported names, their data types,
length of the data area, and a short description.

.. list-table::
   :header-rows: 1
   :widths: auto

   * - Name
     - Type
     - Items per atom
     - Description
   * - mass
     - double
     - 1
     - per-type mass. This array is **NOT** a per-atom array
       but of length ``ntypes+1``, element 0 is ignored.
   * - id
     - tagint
     - 1
     - atom ID of the particles
   * - type
     - int
     - 1
     - atom type of the particles
   * - mask
     - int
     - 1
     - bitmask for mapping to groups. Individual bits are set
       to 0 or 1 for each group.
   * - image
     - imageint
     - 1
     - 3 image flags encoded into a single integer.
       See :cpp:func:`lammps_encode_image_flags`.
   * - x
     - double
     - 3
     - x-, y-, and z-coordinate of the particles
   * - v
     - double
     - 3
     - x-, y-, and z-component of the velocity of the particles
   * - f
     - double
     - 3
     - x-, y-, and z-component of the force on the particles
   * - molecule
     - int
     - 1
     - molecule ID of the particles
   * - q
     - double
     - 1
     - charge of the particles
   * - mu
     - double
     - 3
     - dipole moment of the particles
   * - omega
     - double
     - 3
     - x-, y-, and z-component of rotational velocity of the particles
   * - angmom
     - double
     - 3
     - x-, y-, and z-component of angular momentum of the particles
   * - torque
     - double
     - 3
     - x-, y-, and z-component of the torque on the particles
   * - radius
     - double
     - 1
     - radius of the (extended) particles
   * - rmass
     - double
     - 1
     - per-atom mass of the particles. ``nullptr`` if per-type masses are
       used. See the :cpp:func:`rmass_flag<lammps_extract_setting>` setting.
   * - ellipsoid
     - int
     - 1
     - 1 if the particle is an ellipsoidal particle, 0 if not
   * - line
     - int
     - 1
     - 1 if the particle is a line particle, 0 if not
   * - tri
     - int
     - 1
     - 1 if the particle is a triangulated particle, 0 if not
   * - body
     - int
     - 1
     - 1 if the particle is a body particle, 0 if not
   * - quat
     - double
     - 4
     - four quaternion components of the particles
   * - temperature
     - double
     - 1
     - temperature of the particles
   * - heatflow
     - double
     - 1
     - heatflow of the particles
   * - i_name
     - int
     - 1
     - single integer value defined by fix property/atom vector name
   * - d_name
     - double
     - 1
     - single double value defined by fix property/atom vector name
   * - i2_name
     - int
     - n
     - N integer values defined by fix property/atom array name
   * - d2_name
     - double
     - n
     - N double values defined by fix property/atom array name

*See also*
   :cpp:func:`lammps_extract_atom`

\endverbatim
 *
 * \sa extract_datatype
 *
 * \param  name  string with the keyword of the desired property.
                 Typically the name of the pointer variable returned
 * \return       pointer to the requested data cast to ``void *`` or ``nullptr`` */

void *Atom::extract(const char *name)
{
  // --------------------------------------------------------------------
  // 4th customization section: customize by adding new variable name
  // if new variable is from a package, add package comment

  if (strcmp(name,"mass") == 0) return (void *) mass;

  if (strcmp(name,"id") == 0) return (void *) tag;
  if (strcmp(name,"type") == 0) return (void *) type;
  if (strcmp(name,"mask") == 0) return (void *) mask;
  if (strcmp(name,"image") == 0) return (void *) image;
  if (strcmp(name,"x") == 0) return (void *) x;
  if (strcmp(name,"v") == 0) return (void *) v;
  if (strcmp(name,"f") == 0) return (void *) f;
  if (strcmp(name,"molecule") == 0) return (void *) molecule;
  if (strcmp(name,"q") == 0) return (void *) q;
  if (strcmp(name,"mu") == 0) return (void *) mu;
  if (strcmp(name,"omega") == 0) return (void *) omega;
  if (strcmp(name,"angmom") == 0) return (void *) angmom;
  if (strcmp(name,"torque") == 0) return (void *) torque;
  if (strcmp(name,"radius") == 0) return (void *) radius;
  if (strcmp(name,"rmass") == 0) return (void *) rmass;
  if (strcmp(name,"ellipsoid") == 0) return (void *) ellipsoid;
  if (strcmp(name,"line") == 0) return (void *) line;
  if (strcmp(name,"tri") == 0) return (void *) tri;
  if (strcmp(name,"body") == 0) return (void *) body;
  if (strcmp(name,"quat") == 0) return (void *) quat;
  if (strcmp(name,"temperature") == 0) return (void *) temperature;
  if (strcmp(name,"heatflow") == 0) return (void *) heatflow;

  // PERI PACKAGE

  if (strcmp(name,"vfrac") == 0) return (void *) vfrac;
  if (strcmp(name,"s0") == 0) return (void *) s0;
  if (strcmp(name,"x0") == 0) return (void *) x0;

  // SPIN PACKAGE

  if (strcmp(name,"sp") == 0) return (void *) sp;

  // EFF and AWPMD packages

  if (strcmp(name,"espin") == 0) return (void *) spin;
  if (strcmp(name,"spin") == 0) return (void *) spin;  // backward compatibility
  if (strcmp(name,"eradius") == 0) return (void *) eradius;
  if (strcmp(name,"ervel") == 0) return (void *) ervel;
  if (strcmp(name,"erforce") == 0) return (void *) erforce;
  if (strcmp(name,"ervelforce") == 0) return (void *) ervelforce;
  if (strcmp(name,"cs") == 0) return (void *) cs;
  if (strcmp(name,"csforce") == 0) return (void *) csforce;
  if (strcmp(name,"vforce") == 0) return (void *) vforce;
  if (strcmp(name,"etag") == 0) return (void *) etag;

  // SPH package
  if (strcmp(name,"rho") == 0) return (void *) rho;
  if (strcmp(name,"drho") == 0) return (void *) drho;
  if (strcmp(name,"esph") == 0) return (void *) esph;
  if (strcmp(name,"desph") == 0) return (void *) desph;
  if (strcmp(name,"cv") == 0) return (void *) cv;
  if (strcmp(name,"vest") == 0) return (void *) vest;

  // MACHDYN package

  if (strcmp(name, "contact_radius") == 0) return (void *) contact_radius;
  if (strcmp(name, "smd_data_9") == 0) return (void *) smd_data_9;
  if (strcmp(name, "smd_stress") == 0) return (void *) smd_stress;
  if (strcmp(name, "eff_plastic_strain") == 0)
    return (void *) eff_plastic_strain;
  if (strcmp(name, "eff_plastic_strain_rate") == 0)
    return (void *) eff_plastic_strain_rate;
  if (strcmp(name, "damage") == 0) return (void *) damage;

  // DPD-REACT pakage

  if (strcmp(name,"dpdTheta") == 0) return (void *) dpdTheta;

  // DPD-MESO package

  if (strcmp(name,"edpd_temp") == 0) return (void *) edpd_temp;
  if (strcmp(name,"emdpd_temp") == 0) return (void *) emdpd_temp;

  // DIELECTRIC package

  if (strcmp(name,"area") == 0) return (void *) area;
  if (strcmp(name,"ed") == 0) return (void *) ed;
  if (strcmp(name,"em") == 0) return (void *) em;
  if (strcmp(name,"epsilon") == 0) return (void *) epsilon;
  if (strcmp(name,"curvature") == 0) return (void *) curvature;
  if (strcmp(name,"q_scaled") == 0) return (void *) q_scaled;

  // end of customization section
  // --------------------------------------------------------------------

  // custom vectors and arrays

  if (utils::strmatch(name,"^[id]2?_")) {
    int which = 0, array = 0;
    if (name[0] == 'd') which = 1;
    if (name[1] == '2') array = 1;

    int index,flag,cols;
    if (!array) index = find_custom(&name[2],flag,cols);
    else index = find_custom(&name[3],flag,cols);

    if (index < 0) return nullptr;
    if (which != flag) return nullptr;
    if ((!array && cols) || (array && !cols)) return nullptr;

    if (!which && !array) return (void *) ivector[index];
    if (which && !array) return (void *) dvector[index];
    if (!which && array) return (void *) iarray[index];
    if (which && array) return (void *) darray[index];
  }

  return nullptr;
}

/** Provide data type info about internal data of the Atom class
 *
\verbatim embed:rst

.. versionadded:: 18Sep2020

\endverbatim
 *
 * \sa extract
 *
 * \param  name  string with the keyword of the desired property.
 * \return       data type constant for desired property or -1 */

int Atom::extract_datatype(const char *name)
{
  // --------------------------------------------------------------------
  // 5th customization section: customize by adding new variable name

  if (strcmp(name,"mass") == 0) return LAMMPS_DOUBLE;

  if (strcmp(name,"id") == 0) return LAMMPS_TAGINT;
  if (strcmp(name,"type") == 0) return LAMMPS_INT;
  if (strcmp(name,"mask") == 0) return LAMMPS_INT;
  if (strcmp(name,"image") == 0) return LAMMPS_TAGINT;
  if (strcmp(name,"x") == 0) return LAMMPS_DOUBLE_2D;
  if (strcmp(name,"v") == 0) return LAMMPS_DOUBLE_2D;
  if (strcmp(name,"f") == 0) return LAMMPS_DOUBLE_2D;
  if (strcmp(name,"molecule") == 0) return LAMMPS_TAGINT;
  if (strcmp(name,"q") == 0) return LAMMPS_DOUBLE;
  if (strcmp(name,"mu") == 0) return LAMMPS_DOUBLE_2D;
  if (strcmp(name,"omega") == 0) return LAMMPS_DOUBLE_2D;
  if (strcmp(name,"angmom") == 0) return LAMMPS_DOUBLE_2D;
  if (strcmp(name,"torque") == 0) return LAMMPS_DOUBLE_2D;
  if (strcmp(name,"radius") == 0) return LAMMPS_DOUBLE;
  if (strcmp(name,"rmass") == 0) return LAMMPS_DOUBLE;
  if (strcmp(name,"ellipsoid") == 0) return LAMMPS_INT;
  if (strcmp(name,"line") == 0) return LAMMPS_INT;
  if (strcmp(name,"tri") == 0) return LAMMPS_INT;
  if (strcmp(name,"body") == 0) return LAMMPS_INT;
  if (strcmp(name,"quat") == 0) return LAMMPS_DOUBLE_2D;
  if (strcmp(name,"temperature") == 0) return LAMMPS_DOUBLE;
  if (strcmp(name,"heatflow") == 0) return LAMMPS_DOUBLE;

  if (strcmp(name,"vfrac") == 0) return LAMMPS_DOUBLE;
  if (strcmp(name,"s0") == 0) return LAMMPS_DOUBLE;
  if (strcmp(name,"x0") == 0) return LAMMPS_DOUBLE_2D;

  if (strcmp(name,"espin") == 0) return LAMMPS_INT;
  if (strcmp(name,"spin") == 0) return LAMMPS_INT;   // backwards compatibility
  if (strcmp(name,"eradius") == 0) return LAMMPS_DOUBLE;
  if (strcmp(name,"ervel") == 0) return LAMMPS_DOUBLE;
  if (strcmp(name,"erforce") == 0) return LAMMPS_DOUBLE;
  if (strcmp(name,"ervelforce") == 0) return LAMMPS_DOUBLE;
  if (strcmp(name,"cs") == 0) return LAMMPS_DOUBLE_2D;
  if (strcmp(name,"csforce") == 0) return LAMMPS_DOUBLE_2D;
  if (strcmp(name,"vforce") == 0) return LAMMPS_DOUBLE_2D;
  if (strcmp(name,"etag") == 0) return LAMMPS_INT;

  if (strcmp(name,"rho") == 0) return LAMMPS_DOUBLE;
  if (strcmp(name,"drho") == 0) return LAMMPS_DOUBLE;
  if (strcmp(name,"esph") == 0) return LAMMPS_DOUBLE;
  if (strcmp(name,"desph") == 0) return LAMMPS_DOUBLE;
  if (strcmp(name,"cv") == 0) return LAMMPS_DOUBLE;
  if (strcmp(name,"vest") == 0) return LAMMPS_DOUBLE_2D;

  // MACHDYN package

  if (strcmp(name, "contact_radius") == 0) return LAMMPS_DOUBLE;
  if (strcmp(name, "smd_data_9") == 0) return LAMMPS_DOUBLE_2D;
  if (strcmp(name, "smd_stress") == 0) return LAMMPS_DOUBLE_2D;
  if (strcmp(name, "eff_plastic_strain") == 0) return LAMMPS_DOUBLE;
  if (strcmp(name, "eff_plastic_strain_rate") == 0) return LAMMPS_DOUBLE;
  if (strcmp(name, "damage") == 0) return LAMMPS_DOUBLE;

  // DPD-REACT package

  if (strcmp(name,"dpdTheta") == 0) return LAMMPS_DOUBLE;

  // DPD-MESO package

  if (strcmp(name,"edpd_temp") == 0) return LAMMPS_DOUBLE;
  if (strcmp(name,"emdpd_temp") == 0) return LAMMPS_DOUBLE;

  // DIELECTRIC package

  if (strcmp(name,"area") == 0) return LAMMPS_DOUBLE;
  if (strcmp(name,"ed") == 0) return LAMMPS_DOUBLE;
  if (strcmp(name,"em") == 0) return LAMMPS_DOUBLE;
  if (strcmp(name,"epsilon") == 0) return LAMMPS_DOUBLE;
  if (strcmp(name,"curvature") == 0) return LAMMPS_DOUBLE;
  if (strcmp(name,"q_unscaled") == 0) return LAMMPS_DOUBLE;

  // end of customization section
  // --------------------------------------------------------------------

  // custom vectors and arrays

  if (utils::strmatch(name,"^[id]2?_")) {
    int which = 0, array = 0;
    if (name[0] == 'd') which = 1;
    if (name[1] == '2') array = 1;

    int index,flag,cols;
    if (!array) index = find_custom(&name[2],flag,cols);
    else index = find_custom(&name[3],flag,cols);

    if (index < 0) return -1;
    if (which != flag) return -1;
    if ((!array && cols) || (array && !cols)) return -1;

    if (which == 0) return LAMMPS_INT;
    else return LAMMPS_DOUBLE;
  }

  return -1;
}

/* ----------------------------------------------------------------------
   return # of bytes of allocated memory
   call to avec tallies per-atom vectors
   add in global to local mapping storage
------------------------------------------------------------------------- */

double Atom::memory_usage()
{
  double bytes = avec->memory_usage();

  bytes += (double)max_same*sizeof(int);
  if (map_style == MAP_ARRAY)
    bytes += memory->usage(map_array,map_maxarray);
  else if (map_style == MAP_HASH) {
    bytes += (double)map_nbucket*sizeof(int);
    bytes += (double)map_nhash*sizeof(HashElem);
  }
  if (maxnext) {
    bytes += memory->usage(next,maxnext);
    bytes += memory->usage(permute,maxnext);
  }

  return bytes;
}<|MERGE_RESOLUTION|>--- conflicted
+++ resolved
@@ -186,20 +186,10 @@
   // MESO package
 
   cc = cc_flux = nullptr;
-<<<<<<< HEAD
   edpd_temp = edpd_flux = edpd_cv = nullptr;
   emdpd_temp = emdpd_flux = emdpd_cv = nullptr;
   phi = nullptr;
   nw = nullptr;
-
-  // MESONT package
-
-  length = nullptr;
-  buckling = nullptr;
-  bond_nt = nullptr;
-=======
-  edpd_temp = edpd_flux = edpd_cv = vest_temp = nullptr;
->>>>>>> 88192758
 
   // MACHDYN package
 

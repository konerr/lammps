/* -*- c++ -*- ----------------------------------------------------------
   LAMMPS - Large-scale Atomic/Molecular Massively Parallel Simulator
   https://lammps.sandia.gov/, Sandia National Laboratories
   Steve Plimpton, sjplimp@sandia.gov

   Copyright (2003) Sandia Corporation.  Under the terms of Contract
   DE-AC04-94AL85000 with Sandia Corporation, the U.S. Government retains
   certain rights in this software.  This software is distributed under
   the GNU General Public License.

   See the README file in the top-level LAMMPS directory.
------------------------------------------------------------------------- */

#ifdef NPAIR_CLASS
// clang-format off
NPairStyle(halffull/newtoff,
           NPairHalffullNewtoff,
<<<<<<< HEAD
           NP_HALF_FULL | NP_NEWTOFF | NP_NSQ | NP_BIN | NP_MULTI | NP_HALF |
           NP_ORTHO | NP_TRI);

NPairStyle(halffull/newtoff/skip,
           NPairHalffullNewtoff,
           NP_HALF_FULL | NP_NEWTOFF | NP_NSQ | NP_BIN | NP_MULTI | NP_HALF |
           NP_ORTHO | NP_TRI | NP_SKIP);

NPairStyle(halffull/newtoff/ghost,
           NPairHalffullNewtoff,
           NP_HALF_FULL | NP_NEWTOFF | NP_NSQ | NP_BIN | NP_MULTI | NP_HALF |
           NP_ORTHO | NP_TRI | NP_GHOST);

NPairStyle(halffull/newtoff/skip/ghost,
           NPairHalffullNewtoff,
           NP_HALF_FULL | NP_NEWTOFF | NP_NSQ | NP_BIN | NP_MULTI | NP_HALF |
           NP_ORTHO | NP_TRI | NP_SKIP | NP_GHOST);
// clang-format on
=======
           NP_HALF_FULL | NP_NEWTOFF | NP_NSQ | NP_BIN | NP_MULTI | NP_MULTI_OLD | NP_HALF |
           NP_ORTHO | NP_TRI)

NPairStyle(halffull/newtoff/skip,
           NPairHalffullNewtoff,
           NP_HALF_FULL | NP_NEWTOFF | NP_NSQ | NP_BIN | NP_MULTI | NP_MULTI_OLD | NP_HALF |
           NP_ORTHO | NP_TRI | NP_SKIP)

NPairStyle(halffull/newtoff/ghost,
           NPairHalffullNewtoff,
           NP_HALF_FULL | NP_NEWTOFF | NP_NSQ | NP_BIN | NP_MULTI | NP_MULTI_OLD | NP_HALF |
           NP_ORTHO | NP_TRI | NP_GHOST)

NPairStyle(halffull/newtoff/skip/ghost,
           NPairHalffullNewtoff,
           NP_HALF_FULL | NP_NEWTOFF | NP_NSQ | NP_BIN | NP_MULTI | NP_MULTI_OLD | NP_HALF |
           NP_ORTHO | NP_TRI | NP_SKIP | NP_GHOST)

>>>>>>> 6740959c
#else

#ifndef LMP_NPAIR_HALFFULL_NEWTOFF_H
#define LMP_NPAIR_HALFFULL_NEWTOFF_H

#include "npair.h"

namespace LAMMPS_NS {

class NPairHalffullNewtoff : public NPair {
 public:
  NPairHalffullNewtoff(class LAMMPS *);
  ~NPairHalffullNewtoff() {}
  void build(class NeighList *);
};

}

#endif
#endif

/* ERROR/WARNING messages:

E: Neighbor list overflow, boost neigh_modify one

UNDOCUMENTED

*/<|MERGE_RESOLUTION|>--- conflicted
+++ resolved
@@ -12,29 +12,9 @@
 ------------------------------------------------------------------------- */
 
 #ifdef NPAIR_CLASS
-// clang-format off
+
 NPairStyle(halffull/newtoff,
            NPairHalffullNewtoff,
-<<<<<<< HEAD
-           NP_HALF_FULL | NP_NEWTOFF | NP_NSQ | NP_BIN | NP_MULTI | NP_HALF |
-           NP_ORTHO | NP_TRI);
-
-NPairStyle(halffull/newtoff/skip,
-           NPairHalffullNewtoff,
-           NP_HALF_FULL | NP_NEWTOFF | NP_NSQ | NP_BIN | NP_MULTI | NP_HALF |
-           NP_ORTHO | NP_TRI | NP_SKIP);
-
-NPairStyle(halffull/newtoff/ghost,
-           NPairHalffullNewtoff,
-           NP_HALF_FULL | NP_NEWTOFF | NP_NSQ | NP_BIN | NP_MULTI | NP_HALF |
-           NP_ORTHO | NP_TRI | NP_GHOST);
-
-NPairStyle(halffull/newtoff/skip/ghost,
-           NPairHalffullNewtoff,
-           NP_HALF_FULL | NP_NEWTOFF | NP_NSQ | NP_BIN | NP_MULTI | NP_HALF |
-           NP_ORTHO | NP_TRI | NP_SKIP | NP_GHOST);
-// clang-format on
-=======
            NP_HALF_FULL | NP_NEWTOFF | NP_NSQ | NP_BIN | NP_MULTI | NP_MULTI_OLD | NP_HALF |
            NP_ORTHO | NP_TRI)
 
@@ -53,7 +33,6 @@
            NP_HALF_FULL | NP_NEWTOFF | NP_NSQ | NP_BIN | NP_MULTI | NP_MULTI_OLD | NP_HALF |
            NP_ORTHO | NP_TRI | NP_SKIP | NP_GHOST)
 
->>>>>>> 6740959c
 #else
 
 #ifndef LMP_NPAIR_HALFFULL_NEWTOFF_H

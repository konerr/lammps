--- conflicted
+++ resolved
@@ -1,6 +1 @@
-<<<<<<< HEAD
-#define LAMMPS_VERSION "29 Sep 2021"
-#define LAMMPS_UPDATE "Update 3"
-=======
-#define LAMMPS_VERSION "4 May 2022"
->>>>>>> d8b37601
+#define LAMMPS_VERSION "4 May 2022"